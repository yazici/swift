// RUN: %target-sil-opt -enable-sil-verify-all %s -simplify-cfg | FileCheck %s
// FIXME: Update for select_enum change.

import Builtin
import Swift

sil_stage canonical

// CHECK-LABEL: @test_dead_block
// CHECK-NEXT: bb0:
// CHECK-NEXT:   unreachable
// CHECK-NEXT: }
sil @test_dead_block : $() -> () {
bb0:
  unreachable

bb1:
  %4 = integer_literal $Builtin.Int64, 1
  br bb2

bb2:
  %5 = struct $Int64 (%4 : $Builtin.Int64)
  unreachable
}

// CHECK-LABEL: @test_single_pred_block
// CHECK: bb3([[ARG:%[0-9]+]] : $Builtin.Int64):
// CHECK: struct $Int64
// CHECK-NEXT: return
sil @test_single_pred_block : $@convention(thin) (Builtin.Int1) -> Int64 {
bb0(%0 : $Builtin.Int1):
  cond_br %0, bb1, bb3

bb1:
  %4 = integer_literal $Builtin.Int64, 1
  br bb2(%4 : $Builtin.Int64)

bb3:
  %9 = integer_literal $Builtin.Int64, 2
  br bb2(%9 : $Builtin.Int64)

bb2(%6 : $Builtin.Int64):
  %7 = struct $Int64 (%6 : $Builtin.Int64)
  br bb4(%7 : $Int64)

bb4(%8 : $Int64):
  return %8 : $Int64
}

// CHECK-LABEL: sil @canonicalize_not_branch
// CHECK: bb0([[ARG:%.*]] : $Builtin.Int1):
// CHECK:   cond_br [[ARG]], bb2, bb1
// CHECK: bb1:
// CHECK:   integer_literal {{.*}} 2
// CHECK:   br
// CHECK: bb2:
// CHECK:   integer_literal {{.*}} 3
// CHECK:   br

sil @canonicalize_not_branch : $@convention(thin) (Builtin.Int1) -> (Builtin.Int32) {
bb0(%0 : $Builtin.Int1):
  %1 = integer_literal $Builtin.Int1, -1
  %2 = builtin "xor_Int1"(%0 : $Builtin.Int1, %1 : $Builtin.Int1) : $Builtin.Int1
  cond_br %2, bb1, bb2

bb1:
  %4 = integer_literal $Builtin.Int32, 2
  br bb3(%4 : $Builtin.Int32)

bb2:
  %5 = integer_literal $Builtin.Int32, 3
  br bb3(%5 : $Builtin.Int32)

bb3(%6 : $Builtin.Int32):
  return %6 : $Builtin.Int32
}

// CHECK-LABEL: sil @canonicalize_not_branch_expect
// CHECK: bb0([[ARG:%.*]] : $Builtin.Int1):
// CHECK:   [[ZERO:%.*]] =  integer_literal $Builtin.Int1, 0
// CHECK:   [[EXPECT:%.*]] = builtin "int_expect_Int1"([[ARG]] : $Builtin.Int1, [[ZERO]]
// CHECK    cond_br [[EXPECT]], bb2, bb1
// CHECK: bb1:
// CHECK:   integer_literal {{.*}} 2
// CHECK:   br
// CHECK: bb2:
// CHECK:   integer_literal {{.*}} 3
// CHECK:   br

sil @canonicalize_not_branch_expect : $@convention(thin) (Builtin.Int1) -> (Builtin.Int32) {
bb0(%0 : $Builtin.Int1):
  %1 = integer_literal $Builtin.Int1, -1
  %2 = builtin "xor_Int1"(%0 : $Builtin.Int1, %1 : $Builtin.Int1) : $Builtin.Int1
  %3 = builtin "int_expect_Int1"(%2 : $Builtin.Int1, %1 : $Builtin.Int1) : $Builtin.Int1
  cond_br %3, bb1, bb2

bb1:
  %4 = integer_literal $Builtin.Int32, 2
  br bb3(%4 : $Builtin.Int32)

bb2:
  %5 = integer_literal $Builtin.Int32, 3
  br bb3(%5 : $Builtin.Int32)

bb3(%6 : $Builtin.Int32):
  return %6 : $Builtin.Int32
}

enum BoolLike { case true_, false_ }

// func testThread(a : BoolLike) -> Int32 {
//   if a { return 42 } else { return 17 } }
//
/// CHECK-LABEL: sil @testThread
sil @testThread : $@convention(thin) (@in BoolLike) -> Int64 {
bb0(%0 : $*BoolLike):
  // CHECK: switch_enum_addr %0 : $*BoolLike, case #BoolLike.true_!enumelt: bb1, case #BoolLike.false_!enumelt: bb2
  switch_enum_addr %0 : $*BoolLike, case #BoolLike.true_!enumelt: bb1, case #BoolLike.false_!enumelt: bb3 // id: %3

bb1:                                              // Preds: bb0
  %4 = integer_literal $Builtin.Int1, -1          // user: %5
  br bb2(%4 : $Builtin.Int1)                      // id: %5

bb2(%6 : $Builtin.Int1):                          // Preds: bb3 bb1
  br bb4                                          // id: %7

bb3:                                              // Preds: bb0
  %8 = integer_literal $Builtin.Int1, 0           // user: %9
  br bb2(%8 : $Builtin.Int1)                      // id: %9

bb4:                                              // Preds: bb2
  cond_br %6, bb5, bb6                            // id: %10

bb5:                                              // Preds: bb4
  %11 = metatype $@thin Int64.Type
  %12 = integer_literal $Builtin.Int64, 42        // user: %13
  %13 = struct $Int64 (%12 : $Builtin.Int64)      // user: %14
  br bb7(%13 : $Int64)                            // id: %14

bb6:                                              // Preds: bb4
  %15 = metatype $@thin Int64.Type
  %16 = integer_literal $Builtin.Int64, 17        // user: %17
  %17 = struct $Int64 (%16 : $Builtin.Int64)      // user: %18
  br bb7(%17 : $Int64)                            // id: %18

bb7(%19 : $Int64):                                // Preds: bb6 bb5
  return %19 : $Int64                             // id: %21
}

// func testThread2(a : Int32) -> Int32 {
//   enum b = (a ? _true : _false)
//   if b == _true { return 42 } else { return 17 }
//

/// CHECK-LABEL: sil @testThread2
/// CHECK: bb0([[COND:%.*]] : {{.*}}):
/// CHECK: cond_br [[COND]], bb1, bb2
/// CHECK: bb1:
/// CHECK:  integer_literal $Builtin.Int64, 42
/// CHeCK:  br bb3
/// CHECK: bb2:
/// CHECK:  integer_literal $Builtin.Int64, 17
/// CHECK:  br bb3
/// CHECK: bb3
/// CHECK:  return

sil @testThread2 : $@convention(thin) (Builtin.Int1) -> Int64 {
bb0(%0 : $Builtin.Int1):
  %t = integer_literal $Builtin.Int1, 1
  %f = integer_literal $Builtin.Int1, 0
  cond_br %0, bb1, bb2

bb1:                                              // Preds: bb0
  %4 = enum $BoolLike, #BoolLike.true_!enumelt    // user: %5
  br bb3(%4 : $BoolLike)                          // id: %5

bb2:                                              // Preds: bb0
  %8 = enum $BoolLike, #BoolLike.false_!enumelt   // user: %9
  br bb3(%8 : $BoolLike)                          // id: %9

bb3(%6 : $BoolLike):                              // Preds: bb3 bb1
  %100 = select_enum %6 : $BoolLike, case #BoolLike.true_!enumelt: %t, case #BoolLike.false_!enumelt: %f : $Builtin.Int1
  br bb4                                          // id: %7

bb4:                                              // Preds: bb2
  cond_br %100, bb5, bb6                          // id: %10

bb5:                                              // Preds: bb4
  %11 = metatype $@thin Int64.Type
  %12 = integer_literal $Builtin.Int64, 42        // user: %13
  %13 = struct $Int64 (%12 : $Builtin.Int64)      // user: %14
  br bb7(%13 : $Int64)                            // id: %14

bb6:                                              // Preds: bb4
  %15 = metatype $@thin Int64.Type
  %16 = integer_literal $Builtin.Int64, 17        // user: %17
  %17 = struct $Int64 (%16 : $Builtin.Int64)      // user: %18
  br bb7(%17 : $Int64)                            // id: %18

bb7(%19 : $Int64):                                // Preds: bb6 bb5
  return %19 : $Int64                             // id: %21
}

// func testThread3(a : Int32) -> Int32 {
//   (enum b, val) = (a ? (_true, 16) : (_false, 17))
//   if b == true { return 42 } else { return v } }
//


/// CHECK-LABEL: sil @testThread3
/// CHECK: bb0([[COND:%.*]] : {{.*}}):
/// CHECK: cond_br [[COND]], bb1, bb2
/// CHECK: bb1:
/// CHECK:  integer_literal $Builtin.Int64, 42
/// CHeCK:  br bb3
/// CHECK: bb2:
/// CHECK:  integer_literal $Builtin.Int64, 17
/// CHECK:  br bb3
/// CHECK: bb3
/// CHECK:  return

sil @testThread3 : $@convention(thin) (Builtin.Int1) -> Int64 {
bb0(%0 : $Builtin.Int1):
  %t = integer_literal $Builtin.Int1, 1
  %f = integer_literal $Builtin.Int1, 0
  cond_br %0, bb1, bb2

bb1:                                              // Preds: bb0
  %4 = enum $BoolLike, #BoolLike.true_!enumelt          // user: %5
  %40 = integer_literal $Builtin.Int64, 16
  br bb3(%4 : $BoolLike, %40 : $Builtin.Int64)                      // id: %5

bb2:                                              // Preds: bb0
  %8 = enum $BoolLike, #BoolLike.false_!enumelt           // user: %9
  %80 = integer_literal $Builtin.Int64, 17
  br bb3(%8 : $BoolLike, %80 : $Builtin.Int64)                      // id: %9

bb3(%6 : $BoolLike, %60 : $Builtin.Int64):                          // Preds: bb3 bb1
  %100 = select_enum %6 : $BoolLike, case #BoolLike.true_!enumelt: %t, case #BoolLike.false_!enumelt: %f : $Builtin.Int1
  br bb4                                          // id: %7

bb4:                                              // Preds: bb2
  cond_br %100, bb5, bb6                            // id: %10

bb5:                                              // Preds: bb4
  %11 = metatype $@thin Int64.Type
  %12 = integer_literal $Builtin.Int64, 42        // user: %13
  %13 = struct $Int64 (%12 : $Builtin.Int64)      // user: %14
  br bb7(%13 : $Int64)                            // id: %14

bb6:                                              // Preds: bb4
  %15 = metatype $@thin Int64.Type
  %17 = struct $Int64 (%60 : $Builtin.Int64)      // user: %18
  br bb7(%17 : $Int64)                            // id: %18

bb7(%19 : $Int64):                                // Preds: bb6 bb5
  return %19 : $Int64                             // id: %21
}



/// CHECK-LABEL: sil @testCondBrFold
/// CHECK: bb0(
/// CHECK-NEXT: return %1 : $Int64
sil @testCondBrFold : $@convention(thin) (Int64, Int64) -> Int64 {
bb0(%0 : $Int64, %1 : $Int64):
  %8 = integer_literal $Builtin.Int1, 0
  cond_br %8, bb1, bb2
bb1:
  unreachable
bb2:
  return %1 : $Int64
}

/// CHECK-LABEL: sil @testSwitchEnumFold
/// CHECK: bb0(
/// CHECK-NEXT: return %0 : $Int64
sil @testSwitchEnumFold : $@convention(thin) (Int64) -> Int64 {
bb0(%0 : $Int64):
  %1 = enum $BoolLike, #BoolLike.true_!enumelt
  switch_enum %1 : $BoolLike, case #BoolLike.true_!enumelt: bb2, case #BoolLike.false_!enumelt: bb1
bb1:
  unreachable
bb2:
  return %0 : $Int64
}

// CHECK-LABEL: @elim_trampoline
// CHECK: bb0
// CHECK:  cond_br {{.*}}, bb1, bb2
// CHECK:bb1:
// CHECK:  br bb3(%1
// CHECK:bb2:
// CHECK:  br bb3(%2
// CHECK:bb3({{.*}}):
// CHECK:  return
sil @elim_trampoline : $@convention(thin) (Builtin.Int1, Int64, Int64) -> Int64 {
bb0(%0 : $Builtin.Int1, %1 : $Int64, %2 : $Int64):
  cond_br %0, bb1(%1 : $Int64), bb2(%2 : $Int64)

bb1(%3 : $Int64):
  br bb3(%3 : $Int64)

bb2(%4 : $Int64):
  br bb3(%4 : $Int64)

bb3(%5 : $Int64):
  return %5 : $Int64
}

// CHECK-LABEL: @elim_trampoline2
// CHECK-NOT: cond_br %0, bb1(%1 : $Int64), bb1(%1 : $Int64)
// CHECK: return
sil @elim_trampoline2 : $@convention(thin) (Builtin.Int1, Int64) -> Int64 {
bb0(%0 : $Builtin.Int1, %1 : $Int64):
  cond_br %0, bb1(%1 : $Int64), bb2(%1 : $Int64)

bb1(%2 : $Int64):
  br bb3(%2 : $Int64)

bb2(%3 : $Int64):
  br bb3(%3 : $Int64)

bb3(%4 : $Int64):
  return %4 : $Int64
}

// CHECK-LABEL: @elim_trampoline_debug
// CHECK-NOT: cond_br %0, bb1(%1 : $Int64), bb1(%1 : $Int64)
// CHECK: return
sil @elim_trampoline_debug : $@convention(thin) (Builtin.Int1, Int64) -> Int64 {
bb0(%0 : $Builtin.Int1, %1 : $Int64):
  cond_br %0, bb1(%1 : $Int64), bb2(%1 : $Int64)

bb1(%2 : $Int64):
  debug_value %0 : $Builtin.Int1
  br bb3(%2 : $Int64)

bb2(%3 : $Int64):
  br bb3(%3 : $Int64)

bb3(%4 : $Int64):
  return %4 : $Int64
}

// CHECK-LABEL: @elim_trampoline3
// CHECK:  cond_br %0, bb1, bb2
// CHECK:bb1:
// CHECK:  br bb3(%1
// CHECK:bb2:
// CHECK:  br bb3(%2
// CHECK:bb3({{.*}}):
// CHECK:  return
sil @elim_trampoline3 : $@convention(thin) (Builtin.Int1, Int64, Int64) -> Int64 {
bb0(%0 : $Builtin.Int1, %1 : $Int64, %2 : $Int64):
  cond_br %0, bb1(%1 : $Int64), bb2(%2 : $Int64)

bb1(%3 : $Int64):
  br bb3(%3 : $Int64)

bb2(%4 : $Int64):
  br bb3(%4 : $Int64)

bb3(%5 : $Int64):
  br bb4(%5 : $Int64)

bb4(%6 : $Int64):
  return %6 : $Int64
}

// Make sure the cond_br is not simplified as it would create
// a critical edge.
// CHECK-LABEL: @elim_trampoline4
// CHECK: cond_br %0, bb1, bb2
// CHECK: bb1:
// CHECK-NEXT: br bb3
// CHECK: bb2:
// CHECK: br bb3
// CHECK: bb3
// CHECK: return
// CHECK: }

sil @external_f : $@convention(thin) () -> ()

sil @elim_trampoline4 : $@convention(thin) (Builtin.Int1, Int64, Int64) -> Int64 {
bb0(%0 : $Builtin.Int1, %1 : $Int64, %2 : $Int64):
  cond_br %0, bb1, bb2

bb1:
  br bb3(%1 : $Int64)

bb2:
  br bb4(%2 : $Int64)
  
bb4(%4 : $Int64):
  %55 = function_ref @external_f : $@convention(thin) () -> ()
  apply %55() : $@convention(thin) () -> ()
  br bb5(%4: $Int64)

bb3(%5 : $Int64):
  br bb5(%5 : $Int64)

bb5(%6 : $Int64):
  return %6 : $Int64
}

// Make sure that a conditional branch to a trampoline without parameters
// gets eliminated by branching to a target of this trampoline.
// CHECK-LABEL: @elim_trampoline5
// CHECK: cond_br
// CHECK: bb3:
// CHECK: cond_br
// CHECK: bb4{{.*}}:
// Last cond_br should branch directly to the target of a trampoline
// instead of the original bb3
// CHECK: cond_br {{.*}}, bb3, bb5
// CHECK: bb5:
// CHECK-NEXT: br bb4
// CHECK: }
sil @elim_trampoline5 : $@convention(thin) (Int32) -> () {
bb0(%0 : $Int32):
  %1 = integer_literal $Builtin.Int32, 0
  %2 = struct_extract %0 : $Int32, #Int32._value
  %3 = builtin "cmp_eq_Int32"(%1 : $Builtin.Int32, %2 : $Builtin.Int32) : $Builtin.Int1
  cond_br %3, bb1, bb2(%1 : $Builtin.Int32)

bb1:
  %5 = tuple ()
  return %5 : $()

bb2(%7 : $Builtin.Int32):
  %8 = integer_literal $Builtin.Int32, 1
  %9 = integer_literal $Builtin.Int1, 0
  %10 = integer_literal $Builtin.Int32, 2
  br bb5(%1 : $Builtin.Int32)

bb3:
  br bb4(%8 : $Builtin.Int32)

bb4(%13 : $Builtin.Int32):
  %14 = builtin "cmp_eq_Int32"(%13 : $Builtin.Int32, %2 : $Builtin.Int32) : $Builtin.Int1
  cond_br %14, bb1, bb2(%13 : $Builtin.Int32)

bb5(%16 : $Builtin.Int32):
  %17 = builtin "sadd_with_overflow_Int32"(%16 : $Builtin.Int32, %8 : $Builtin.Int32, %9 : $Builtin.Int1) : $(Builtin.Int32, Builtin.Int1)
  %18 = tuple_extract %17 : $(Builtin.Int32, Builtin.Int1), 0
  %19 = builtin "cmp_eq_Int32"(%18 : $Builtin.Int32, %10 : $Builtin.Int32) : $Builtin.Int1
  cond_br %19, bb3, bb5(%18 : $Builtin.Int32)
}

// CHECK-LABEL: @elim_trampoline_loop
// Make sure we are not crashing on this one.
// CHECK: return
sil @elim_trampoline_loop : $@convention(thin) (Builtin.Int1, Int64, Int64) -> Int64 {
bb0(%0 : $Builtin.Int1, %1 : $Int64, %2 : $Int64):
  cond_br %0, bb1(%1 : $Int64), bb2(%2 : $Int64)

bb1(%3 : $Int64):
  br bb3(%3 : $Int64)

bb2(%4 : $Int64):
  br bb2(%4 : $Int64)

bb3(%5 : $Int64):
  br bb4(%5 : $Int64)

bb4(%6 : $Int64):
  return %6 : $Int64
}

// CHECK-LABEL: @elim_common_arg
// CHECK: bb3:
// CHECK-NEXT: return %1
sil @elim_common_arg : $@convention(thin) (Builtin.Int1, Int64) -> Int64 {
bb0(%0 : $Builtin.Int1, %1 : $Int64):
  %f1 = function_ref @external_f : $@convention(thin) () -> ()
  cond_br %0, bb1, bb2

bb1:
  apply %f1() : $@convention(thin) () -> ()
  br bb3(%1 : $Int64)

bb2:
  apply %f1() : $@convention(thin) () -> ()
  br bb3(%1 : $Int64)
  
bb3(%a1 : $Int64):
  return %a1 : $Int64
}

// CHECK-LABEL: @elim_diamonds
// CHECK: bb0
// CHECK-NEXT: return %1
sil @elim_diamonds : $@convention(thin) (Builtin.Int1, Int64, Int64) -> Int64 {
bb0(%0 : $Builtin.Int1, %1 : $Int64, %2 : $Int64):
  cond_br %0, bb1(%1 : $Int64), bb2(%1 : $Int64)

bb1(%3 : $Int64):
  br bb3(%3 : $Int64)

bb2(%4 : $Int64):
  br bb3(%4 : $Int64)

bb3(%5 : $Int64):
  cond_br %0, bb4(%5 : $Int64), bb5(%5 : $Int64)

bb4(%6 : $Int64):
  br bb6(%6 : $Int64)

bb5(%7 : $Int64):
  br bb6(%7 : $Int64)

bb6(%8 : $Int64):
  return %8 : $Int64
}

// CHECK-LABEL: @infinite_loop
// CHECK: bb0
// CHECK-NEXT: br bb0
sil @infinite_loop : $@convention(thin) () -> () {
bb0:
  br bb0
}

import Builtin
import Swift

// CHECK-LABEL: @dead_loop
// CHECK-NOT: br
sil @dead_loop : $@convention(thin) () -> () {
bb0:
  %0 = integer_literal $Builtin.Int1, 0           // users: %1, %4
  %2 = integer_literal $Builtin.Int1, -1          // user: %11
  cond_br %0, bb1, bb3                            // id: %4

bb1:                                              // Preds: bb0
  %5 = integer_literal $Builtin.Int32, 0           // users: %6, %7
  %6 = struct $Int32 (%5 : $Builtin.Int32)
  br bb2(%5 : $Builtin.Int32)                      // id: %7

bb2(%8 : $Builtin.Int32):                          // Preds: bb1 bb2
  %9 = integer_literal $Builtin.Int32, 1           // user: %11
  %11 = builtin "sadd_with_overflow_Int32"(%8 : $Builtin.Int32, %9 : $Builtin.Int32, %2 : $Builtin.Int1) : $(Builtin.Int32, Builtin.Int1) // users: %12, %13
  %12 = tuple_extract %11 : $(Builtin.Int32, Builtin.Int1), 0 // users: %15, %16
  %13 = tuple_extract %11 : $(Builtin.Int32, Builtin.Int1), 1 // user: %14
  cond_fail %13 : $Builtin.Int1                   // id: %14
  %15 = struct $Int32 (%12 : $Builtin.Int32)
  br bb2(%12 : $Builtin.Int32)                     // id: %16

bb3:                                              // Preds: bb0
  %17 = tuple ()                                  // user: %18
  return %17 : $()                                // id: %18
}

// We should be able to compile this down to returning the parameter
// but we're not quite there yet.
// CHECK-LABEL: @nop
sil @nop : $@convention(thin) (Bool) -> Bool {
bb0(%0 : $Bool):
  %1 = struct_extract %0 : $Bool, #Bool._value
// CHECK: cond_br %1, [[TRUE:[a-zA-Z0-9]+]], [[FALSE:[a-zA-Z0-9]+]]
  cond_br %1, bb1, bb2

// CHECK: [[TRUE]]:
bb1:
  %3 = integer_literal $Builtin.Int1, 0
  %4 = struct $Bool (%3 : $Builtin.Int1)
// CHECK: br [[RETURN:[a-zA-Z0-9]+]]
  br bb3(%4 : $Bool)

// CHECK: [[FALSE]]:
bb2:
  %6 = integer_literal $Builtin.Int1, -1          // user: %7
  %7 = struct $Bool (%6 : $Builtin.Int1)          // user: %8
// CHECK: br [[RETURN]]
  br bb3(%7 : $Bool)                              // id: %8

// CHECK: [[RETURN]]
bb3(%9 : $Bool):                                  // Preds: bb1 bb2
// CHECK-NOT: struct_extract
  %10 = struct_extract %9 : $Bool, #Bool._value    // user: %11
// CHECK: return
  cond_br %10, bb4, bb5                           // id: %11

// CHECK-NOT: bb4
bb4:                                              // Preds: bb3
  %12 = integer_literal $Builtin.Int1, 0          // user: %13
  %13 = struct $Bool (%12 : $Builtin.Int1)        // user: %14
  br bb6(%13 : $Bool)                             // id: %14

// CHECK-NOT: bb5
bb5:                                              // Preds: bb3
  %15 = integer_literal $Builtin.Int1, -1         // user: %16
  %16 = struct $Bool (%15 : $Builtin.Int1)        // user: %17
  br bb6(%16 : $Bool)                             // id: %17

bb6(%18 : $Bool):                                 // Preds: bb4 bb5
  return %18 : $Bool                              // id: %19
}

class C {
  final var value: Int32
  init(v: Int32)
}

// CHECK-LABEL: @redundant_switch_enum
sil @redundant_switch_enum : $@convention(thin) (@owned Optional<C>) -> Int32 {
bb0(%0 : $Optional<C>):
  switch_enum %0 : $Optional<C>, case #Optional.Some!enumelt.1: bb1, case #Optional.None!enumelt: bb2

// CHECK: bb1:
bb1:
  %9 = integer_literal $Builtin.Int1, -1
  %10 = struct $Bool (%9 : $Builtin.Int1)
// CHECK:  br [[DEST:[a-zA-Z0-9]+]]
  br bb3(%10 : $Bool)

// CHECK: bb2:
bb2:
  %17 = integer_literal $Builtin.Int1, 0
  %18 = struct $Bool (%17 : $Builtin.Int1)
// CHECK: br [[DEST]]
  br bb3(%18 : $Bool)

// CHECK: [[DEST]]({{.*}}):
bb3(%12 : $Bool):
  %15 = struct_extract %12 : $Bool, #Bool._value
// CHECK-NOT: cond_br
// CHECK: return
  cond_br %15, bb4, bb7

// CHECK-NOT: bb4:
bb4:
  %21 = alloc_stack $Optional<C>
  store %0 to %21 : $*Optional<C>
// CHECK-NOT: switch_enum
  switch_enum %0 : $Optional<C>, case #Optional.Some!enumelt.1: bb5, case #Optional.None!enumelt: bb6

bb5:
  %25 = unchecked_take_enum_data_addr %21 : $*Optional<C>, #Optional.Some!enumelt.1
  %26 = load %25 : $*C
  dealloc_stack %21 : $*Optional<C>
  %29 = ref_element_addr %26 : $C, #C.value
  %30 = load %29 : $*Int32
  br bb8(%30 : $Int32)

bb6:
  %34 = builtin "int_trap"() : $()
  unreachable

bb7:
  %36 = integer_literal $Builtin.Int32, 0
  %37 = struct $Int32 (%36 : $Builtin.Int32)
  br bb8(%37 : $Int32)

bb8(%39 : $Int32):
  release_value %0 : $Optional<C>
  return %39 : $Int32
}

enum A {
  case B, C, D
}

// CHECK-LABEL: cannot_optimize_switch_enum
sil @cannot_optimize_switch_enum : $@convention(thin) (A) -> () {
// CHECK: bb0
bb0(%0 : $A):
// CHECK: %1 = function_ref
// CHECK-NEXT: switch_enum %0 : $A, case #A.B!enumelt: bb1, default [[BB:bb[0-9a-zA-Z]+]]
  %f1 = function_ref @external_f : $@convention(thin) () -> ()
  switch_enum %0 : $A, case #A.B!enumelt: bb1, default bb2

bb1:
  apply %f1() : $@convention(thin) () -> ()
  br bb5

// CHECK: [[BB]]
bb2:
// CHECK-NEXT: switch_enum %0
  switch_enum %0 : $A, case #A.C!enumelt: bb3, default bb4

bb3:
  apply %f1() : $@convention(thin) () -> ()
  br bb5

bb4:
  apply %f1() : $@convention(thin) () -> ()
  br bb5

bb5:
  %6 = tuple ()
  return %6 : $()
}

// CHECK-LABEL: sil @identical_switch_enum_dests : $@convention(thin) (Optional<Int32>) -> () {
// CHECK: bb0(%0 : $Optional<Int32>):
// CHECK-NEXT: tuple
// CHECK-NEXT: return
sil @identical_switch_enum_dests : $@convention(thin) (Optional<Int32>) -> () {
bb0(%0 : $Optional<Int32>):
  switch_enum %0 : $Optional<Int32>, case #Optional.None!enumelt: bb1, case #Optional.Some!enumelt.1: bb2

bb1:
  br bb3

bb2:
  br bb3

bb3:
  %r = tuple()
  return %r : $()
}

// CHECK-LABEL: sil @identical_switch_enum_addr_dests : $@convention(thin) (@in Optional<Int32>) -> () {
// CHECK: bb0(%0 : $*Optional<Int32>):
// CHECK-NEXT: tuple
// CHECK-NEXT: return
sil @identical_switch_enum_addr_dests : $@convention(thin) (@in Optional<Int32>) -> () {
bb0(%0 : $*Optional<Int32>):
  switch_enum_addr %0 : $*Optional<Int32>, case #Optional.None!enumelt: bb1, case #Optional.Some!enumelt.1: bb2

bb1:
  br bb3

bb2:
  br bb3

bb3:
  %r = tuple()
  return %r : $()
}

// CHECK-LABEL: sil @identical_switch_value_dests : $@convention(thin) (Builtin.Int32) -> () {
// CHECK: bb0(%0 : $Builtin.Int32):
// CHECK-NEXT: integer_literal
// CHECK-NEXT: integer_literal
// CHECK-NEXT: tuple
// CHECK-NEXT: return
sil @identical_switch_value_dests : $@convention(thin) (Builtin.Int32) -> () {
bb0(%0 : $Builtin.Int32):
  %1 = integer_literal $Builtin.Int32, 24
  %2 = integer_literal $Builtin.Int32, 25
  switch_value %0 : $Builtin.Int32, case %1: bb1, case %2: bb2

bb1:
  br bb3

bb2:
  br bb3

bb3:
  %r = tuple()
  return %r : $()
}

// CHECK-LABEL: sil @fold_switch_value : $@convention(thin) () -> Int32 {
// CHECK: bb0:
// CHECK-NOT: bb1
// CHECK: integer_literal $Builtin.Int32, 100
// CHECK-NEXT: struct
// CHECK-NEXT: return
sil @fold_switch_value : $@convention(thin) () -> Int32 {
bb0:
  %1 = integer_literal $Builtin.Int32, 24
  %2 = integer_literal $Builtin.Int32, 25
  switch_value %1 : $Builtin.Int32, case %1: bb1, case %2: bb2

bb1:
  %3 = integer_literal $Builtin.Int32, 100
  br bb3(%3 : $Builtin.Int32)

bb2:
  %4 = integer_literal $Builtin.Int32, 200
  br bb3(%4 : $Builtin.Int32)

bb3(%5 : $Builtin.Int32):
  %r = struct $Int32 (%5 : $Builtin.Int32)
  return %r : $Int32
}


// CHECK-LABEL: @dominator_based_simplify_condbr
// CHECK:  integer_literal $Builtin.Int64, 1
// CHECK-NOT:  integer_literal $Builtin.Int64, 2
// CHECK-NOT:  integer_literal $Builtin.Int64, 3
// CHECK:  integer_literal $Builtin.Int64, 4
// CHECK: return
sil @dominator_based_simplify_condbr : $@convention(thin) (Builtin.Int1) -> Int64 {
bb0(%0 : $Builtin.Int1):
  %l1 = integer_literal $Builtin.Int1, -1
  cond_br %0, bb1, bb4

bb1:
  cond_br %0, bb2, bb3

bb2:
  %1 = integer_literal $Builtin.Int64, 1
  br bb7(%1 : $Builtin.Int64)

bb3:
  %2 = integer_literal $Builtin.Int64, 2
  br bb7(%2 : $Builtin.Int64)

bb4:
  // expect-intrinsics should be transparent for checking the condition.
  %x1 = builtin "int_expect_Int1"(%0 : $Builtin.Int1, %l1 : $Builtin.Int1) : $Builtin.Int1
  cond_br %x1, bb5, bb6

bb5:
  %3 = integer_literal $Builtin.Int64, 3
  br bb7(%3 : $Builtin.Int64)

bb6:
  %4 = integer_literal $Builtin.Int64, 4
  br bb7(%4 : $Builtin.Int64)

bb7(%6 : $Builtin.Int64):
  %7 = struct $Int64 (%6 : $Builtin.Int64)
  return %7 : $Int64
}

// CHECK-LABEL: @dominator_based_simplify_condbr_with_inverts
// CHECK-NOT:  integer_literal $Builtin.Int64, 1
// CHECK: [[I2:%[0-9]+]] = integer_literal $Builtin.Int64, 2
// CHECK: br bb3([[I2]] : $Builtin.Int64)
// CHECK-NOT:  integer_literal $Builtin.Int64, 3
// CHECK: [[I4:%[0-9]+]] = integer_literal $Builtin.Int64, 4
// CHECK: br bb3([[I4]] : $Builtin.Int64)
// CHECK: bb3([[R:%[0-9]+]] : $Builtin.Int64):
// CHECK-NEXT: return [[R]]
sil @dominator_based_simplify_condbr_with_inverts : $@convention(thin) (Builtin.Int1) -> Builtin.Int64 {
bb0(%0 : $Builtin.Int1):
  %l1 = integer_literal $Builtin.Int1, -1
  %x1 = builtin "xor_Int1"(%0 : $Builtin.Int1, %l1 : $Builtin.Int1) : $Builtin.Int1
  cond_br %x1, bb1, bb4

bb1:
  cond_br %0, bb2, bb3

bb2:
  %1 = integer_literal $Builtin.Int64, 1
  br bb7(%1 : $Builtin.Int64)

bb3:
  %2 = integer_literal $Builtin.Int64, 2
  br bb7(%2 : $Builtin.Int64)

bb4:
  // expect-intrinsics should be transparent for checking the condition.
  %x2 = builtin "int_expect_Int1"(%0 : $Builtin.Int1, %l1 : $Builtin.Int1) : $Builtin.Int1
  %x3 = builtin "xor_Int1"(%0 : $Builtin.Int1, %l1 : $Builtin.Int1) : $Builtin.Int1
  cond_br %x3, bb5, bb6

bb5:
  %3 = integer_literal $Builtin.Int64, 3
  br bb7(%3 : $Builtin.Int64)

bb6:
  %4 = integer_literal $Builtin.Int64, 4
  br bb7(%4 : $Builtin.Int64)

bb7(%6 : $Builtin.Int64):
  return %6 : $Builtin.Int64
}

// CHECK-LABEL: @switch_enum_dominates_switch_enum_arg
// CHECK:      bb0(%0 : $Optional<Builtin.Int32>):
// CHECK-NEXT:   switch_enum %0 {{.*}} case #Optional.Some!enumelt.1: bb2
// CHECK:      bb2:
// CHECK-NEXT:   [[D:%[0-9]+]] = unchecked_enum_data %0
// CHECK-NEXT:   br bb3([[D]] : $Builtin.Int32)
// CHECK:      bb3([[R:%[0-9]+]] : $Builtin.Int32):
// CHECK-NEXT:   return [[R]]
sil @switch_enum_dominates_switch_enum_arg : $@convention(thin) (Optional<Builtin.Int32>) -> Builtin.Int32 {
bb0(%0 : $Optional<Builtin.Int32>):
  switch_enum %0 : $Optional<Builtin.Int32>, case #Optional.None!enumelt: bb1, case #Optional.Some!enumelt.1: bb2

bb1:
  %i1 = integer_literal $Builtin.Int32, 1
  br bb5(%i1 : $Builtin.Int32)

bb2:
  switch_enum %0 : $Optional<Builtin.Int32>, case #Optional.None!enumelt: bb3, case #Optional.Some!enumelt.1: bb4

bb3:
  %i2 = integer_literal $Builtin.Int32, 2
  br bb5(%i2 : $Builtin.Int32)

bb4(%e : $Builtin.Int32):
  br bb5(%e : $Builtin.Int32)

bb5(%r : $Builtin.Int32):
  return %r : $Builtin.Int32
}

// CHECK-LABEL: @switch_enum_dominates_switch_enum_arg_reuse
// CHECK:      bb0(%0 : $Optional<Builtin.Int32>):
// CHECK-NEXT:   switch_enum %0 {{.*}} case #Optional.Some!enumelt.1: bb2
// CHECK:      bb2({{.*}} : $Builtin.Int32):
// CHECK-NEXT:   [[A:%[0-9]+]] = unchecked_enum_data %0
// CHECK-NEXT:   br bb3([[A]] : $Builtin.Int32)
// CHECK:      bb3([[R:%[0-9]+]] : $Builtin.Int32):
// CHECK-NEXT:   return [[R]]
sil @switch_enum_dominates_switch_enum_arg_reuse : $@convention(thin) (Optional<Builtin.Int32>) -> Builtin.Int32 {
bb0(%0 : $Optional<Builtin.Int32>):
  switch_enum %0 : $Optional<Builtin.Int32>, case #Optional.None!enumelt: bb1, case #Optional.Some!enumelt.1: bb2

bb1:
  %i1 = integer_literal $Builtin.Int32, 1
  br bb5(%i1 : $Builtin.Int32)

bb2(%d : $Builtin.Int32):
  switch_enum %0 : $Optional<Builtin.Int32>, case #Optional.None!enumelt: bb3, case #Optional.Some!enumelt.1: bb4

bb3:
  %i2 = integer_literal $Builtin.Int32, 2
  br bb5(%i2 : $Builtin.Int32)

bb4(%e : $Builtin.Int32):
  br bb5(%e : $Builtin.Int32)

bb5(%r : $Builtin.Int32):
  return %r : $Builtin.Int32
}

// CHECK-LABEL: sil @simplify_loop_header
// CHECK: bb1(
// CHECK:  cond_br {{.*}}, bb2, bb3
// CHECK: bb2:
// CHECK:  return
// CHECK: bb3:
// CHECK:  enum $Optional<Int32>, #Optional.Some
// CHECK:  br bb1(

sil @simplify_loop_header : $@convention(thin) () -> () {
bb0:
  %0 = integer_literal $Builtin.Int32, 0
  %1 = integer_literal $Builtin.Int32, 1000
  br bb1(%0 : $Builtin.Int32)

bb1(%3 : $Builtin.Int32):
  %4 = struct $Int32 (%3 : $Builtin.Int32)
  %6 = builtin "cmp_eq_Int32"(%3 : $Builtin.Int32, %1 : $Builtin.Int32) : $Builtin.Int1
  cond_br %6, bb2, bb3

bb2:
  %8 = enum $Optional<Int32>, #Optional.None!enumelt
  br bb4(%3 : $Builtin.Int32, %8 : $Optional<Int32>)

bb3:
  %10 = integer_literal $Builtin.Int32, 1
  %12 = integer_literal $Builtin.Int1, -1
  %13 = builtin "sadd_with_overflow_Int32"(%3 : $Builtin.Int32, %10 : $Builtin.Int32, %12 : $Builtin.Int1) : $(Builtin.Int32, Builtin.Int1)
  %14 = tuple_extract %13 : $(Builtin.Int32, Builtin.Int1), 0
  %15 = tuple_extract %13 : $(Builtin.Int32, Builtin.Int1), 1
  cond_fail %15 : $Builtin.Int1
  %17 = enum $Optional<Int32>, #Optional.Some!enumelt.1, %4 : $Int32
  br bb4(%14 : $Builtin.Int32, %17 : $Optional<Int32>)

bb4(%19 : $Builtin.Int32, %20 : $Optional<Int32>):
  switch_enum %20 : $Optional<Int32>, case #Optional.Some!enumelt.1: bb5, case #Optional.None!enumelt: bb6

bb5:
  // This could be a use like we generate for a loop with an induction
  // variable use like in:
  //  for i in 1..10 { a[i] = i }
  %9 = unchecked_enum_data %20 : $Optional<Int32>, #Optional.Some!enumelt.1
  br bb1(%19 : $Builtin.Int32)

bb6:
  %23 = tuple ()
  return %23 : $()
}

class Base {
  @inline(never) func inner()
  func middle()
  func outer()
}

class Derived : Base {
  override func inner()
  @inline(never) final override func middle()
}

class Final : Derived {
}

sil @_TFC3ccb4Base5innerfS0_FT_T_ : $@convention(method) (@guaranteed Base) -> ()
sil @_TFC3ccb4Base6middlefS0_FT_T_ : $@convention(method) (@guaranteed Base) -> ()

// CHECK-LABEL: sil @redundant_checked_cast_br
sil @redundant_checked_cast_br : $@convention(method) (@guaranteed Base) -> () {
bb0(%0 : $Base):
// CHECK: [[METHOD:%.*]] = class_method %0 : $Base, #Base.middle!1 : (Base) -> () -> () , $@convention(method) (@guaranteed Base) -> ()
  %1 = class_method %0 : $Base, #Base.middle!1 : Base -> () -> () , $@convention(method) (@guaranteed Base) -> ()
// CHECK: checked_cast_br [exact] %0 : $Base to $Base, [[SUCCESS:bb[0-9]+]], [[FAIL:bb[0-9]+]]
  checked_cast_br [exact] %0 : $Base to $Base, bb2, bb7

// CHECK: bb1
bb1:
  %3 = tuple ()
  return %3 : $()

bb2(%5 : $Base):
// CHECK: [[SUCCESS]]
  %7 = class_method %0 : $Base, #Base.inner!1 : Base -> () -> () , $@convention(method) (@guaranteed Base) -> ()
// CHECK-NOT: checked_cast_br
  checked_cast_br [exact] %0 : $Base to $Base, bb3, bb5
// CHECK: [[INNER:%.*]] = function_ref @_TFC3ccb4Base5innerfS0_FT_T_ : $@convention(method) (@guaranteed Base) -> ()
// CHECK: apply [[INNER]]
// CHECK: br bb1

bb3(%9 : $Base):
// CHECK: [[FAIL]]
// CHECK-NOT: function-ref
// CHECK: apply [[METHOD]]

  %10 = function_ref @_TFC3ccb4Base5innerfS0_FT_T_ : $@convention(method) (@guaranteed Base) -> ()
  %11 = apply %10(%0) : $@convention(method) (@guaranteed Base) -> ()
  br bb4

bb4:
  %13 = tuple ()
  br bb6(%13 : $())

bb5:
  %15 = apply %7(%0) : $@convention(method) (@guaranteed Base) -> ()
  br bb4

bb6(%17 : $()):
  br bb1

bb7:
  %19 = apply %1(%0) : $@convention(method) (@guaranteed Base) -> ()
  br bb1
}


// CHECK-LABEL: sil @not_redundant_checked_cast_br : $@convention(method) (@guaranteed Base) -> () {
sil @not_redundant_checked_cast_br : $@convention(method) (@guaranteed Base) -> () {
bb0(%0 : $Base):
// CHECK: [[METHOD:%.*]] = class_method %0 : $Base, #Base.middle!1 : (Base) -> () -> () , $@convention(method) (@guaranteed Base) -> ()
  %1 = class_method %0 : $Base, #Base.middle!1 : Base -> () -> () , $@convention(method) (@guaranteed Base) -> ()
// CHECK: checked_cast_br [exact] %0 : $Base to $Base, [[SUCCESS:bb[0-9]+]], [[FAIL:bb[0-9]+]]
  checked_cast_br [exact] %0 : $Base to $Base, bb2, bb7

bb1:
  %3 = tuple ()
  return %3 : $()

bb2(%5 : $Base):
// CHECK: [[SUCCESS]]
// CHECK: [[METHOD2:%.*]] = class_method %0 : $Base, #Base.inner!1 : (Base) -> () -> () , $@convention(method) (@guaranteed Base) -> ()
  %7 = class_method %0 : $Base, #Base.inner!1 : Base -> () -> () , $@convention(method) (@guaranteed Base) -> ()
  %8 = apply %7(%0) : $@convention(method) (@guaranteed Base) -> ()
  br bb4

bb3(%9 : $Derived):
  %10 = function_ref @_TFC3ccb4Base5innerfS0_FT_T_ : $@convention(method) (@guaranteed Base) -> ()
  %11 = apply %10(%0) : $@convention(method) (@guaranteed Base) -> ()
  br bb4

bb4:
  %13 = tuple ()
  br bb6(%13 : $())

bb5:
  %14 = class_method %0 : $Base, #Base.inner!1 : (Base) -> () -> () , $@convention(method) (@guaranteed Base) -> ()
  %15 = apply %14(%0) : $@convention(method) (@guaranteed Base) -> ()
  br bb4

bb6(%17 : $()):
  br bb1

// CHECK: bb4:
// CHECK: tuple ()
// CHECK: return

bb7:
// CHECK: checked_cast_br [exact] %0 : $Base to $Derived
  checked_cast_br [exact] %0 : $Base to $Derived, bb3, bb5
}

// CHECK-LABEL: sil @failing_checked_cast_br
sil @failing_checked_cast_br : $@convention(method) (@guaranteed Base) -> () {
bb0(%0 : $Base):
// CHECK: [[METHOD:%.*]] = class_method %0 : $Base, #Base.middle!1 : (Base) -> () -> () , $@convention(method) (@guaranteed Base) -> ()
  %1 = class_method %0 : $Base, #Base.middle!1 : Base -> () -> () , $@convention(method) (@guaranteed Base) -> ()
// CHECK: checked_cast_br [exact] %0 : $Base to $Base, [[SUCCESS:bb[0-9]+]], [[FAIL:bb[0-9]+]]
  checked_cast_br [exact] %0 : $Base to $Base, bb2, bb7

// CHECK-LABEL: bb1
bb1:
  %3 = tuple ()
  return %3 : $()

bb2(%5 : $Base):
// CHECK: [[SUCCESS]]
// CHECK: [[METHOD2:%.*]] = class_method %0 : $Base, #Base.inner!1 : (Base) -> () -> () , $@convention(method) (@guaranteed Base) -> ()
  %7 = class_method %0 : $Base, #Base.inner!1 : Base -> () -> () , $@convention(method) (@guaranteed Base) -> ()
// CHECK-NOT: checked_cast_br [exact] %0 : $Base to $Derived
// CHECK: apply [[METHOD2]]
// Check that checked_cast_br [exact] was replaced by a branch to the failure BB of the checked_cast_br.
// This is because bb2 is reached via the success branch of the checked_cast_br [exact] from bb0.
// It means that the exact dynamic type of %0 is $Base. Thus it cannot be $Derived.
// CHECK: br bb1
  checked_cast_br [exact] %5 : $Base to $Derived, bb3, bb5

bb3(%9 : $Derived):
  %10 = function_ref @_TFC3ccb4Base5innerfS0_FT_T_ : $@convention(method) (@guaranteed Base) -> ()
  %11 = apply %10(%0) : $@convention(method) (@guaranteed Base) -> ()
  br bb4

bb4:
  %13 = tuple ()
  br bb6(%13 : $())

bb5:
  %15 = apply %7(%0) : $@convention(method) (@guaranteed Base) -> ()
  br bb4

bb6(%17 : $()):
  br bb1

bb7:
  %19 = apply %1(%0) : $@convention(method) (@guaranteed Base) -> ()
  br bb1
}


// CHECK-LABEL: @jumpthread_switch_enum
// CHECK-NOT: switch_enum
// CHECK: return

sil @jumpthread_switch_enum : $@convention(thin) (Int32) -> Int32 {
bb0(%0 : $Int32):
  %1 = integer_literal $Builtin.Int32, 0
  %2 = integer_literal $Builtin.Int32, 1
  %3 = struct_extract %0 : $Int32, #Int32._value
  %5 = integer_literal $Builtin.Int1, -1
  %6 = builtin "sadd_with_overflow_Int32"(%3 : $Builtin.Int32, %2 : $Builtin.Int32, %5 : $Builtin.Int1) : $(Builtin.Int32, Builtin.Int1)
  %7 = tuple_extract %6 : $(Builtin.Int32, Builtin.Int1), 0
  %8 = tuple_extract %6 : $(Builtin.Int32, Builtin.Int1), 1
  cond_fail %8 : $Builtin.Int1
  %11 = builtin "cmp_eq_Int32"(%2 : $Builtin.Int32, %7 : $Builtin.Int32) : $Builtin.Int1
  cond_br %11, bb8(%1 : $Builtin.Int32), bb2

bb2:
  %14 = integer_literal $Builtin.Int32, 2
  %15 = struct $Int32 (%2 : $Builtin.Int32)
  %16 = enum $Optional<Int32>, #Optional.Some!enumelt.1, %15 : $Int32
  br bb3(%1 : $Builtin.Int32, %14 : $Builtin.Int32, %16 : $Optional<Int32>)

bb3(%18 : $Builtin.Int32, %19 : $Builtin.Int32, %20 : $Optional<Int32>):
  switch_enum %20 : $Optional<Int32>, case #Optional.Some!enumelt.1: bb4, case #Optional.None!enumelt: bb5

bb4:
  %22 = unchecked_enum_data %20 : $Optional<Int32>, #Optional.Some!enumelt.1
  %23 = struct_extract %22 : $Int32, #Int32._value
  %24 = builtin "sadd_with_overflow_Int32"(%18 : $Builtin.Int32, %23 : $Builtin.Int32, %5 : $Builtin.Int1) : $(Builtin.Int32, Builtin.Int1)
  %25 = tuple_extract %24 : $(Builtin.Int32, Builtin.Int1), 0
  %26 = tuple_extract %24 : $(Builtin.Int32, Builtin.Int1), 1
  cond_fail %26 : $Builtin.Int1
  %28 = struct $Int32 (%19 : $Builtin.Int32)
  %29 = builtin "cmp_eq_Int32"(%19 : $Builtin.Int32, %7 : $Builtin.Int32) : $Builtin.Int1
  cond_br %29, bb6, bb7

bb5:
  cond_fail %5 : $Builtin.Int1
  unreachable

bb6:
  br bb8(%25 : $Builtin.Int32)

bb7:
  %34 = builtin "sadd_with_overflow_Int32"(%19 : $Builtin.Int32, %2 : $Builtin.Int32, %5 : $Builtin.Int1) : $(Builtin.Int32, Builtin.Int1)
  %35 = tuple_extract %34 : $(Builtin.Int32, Builtin.Int1), 0
  %36 = tuple_extract %34 : $(Builtin.Int32, Builtin.Int1), 1
  cond_fail %36 : $Builtin.Int1
  %38 = enum $Optional<Int32>, #Optional.Some!enumelt.1, %28 : $Int32
  br bb3(%25 : $Builtin.Int32, %35 : $Builtin.Int32, %38 : $Optional<Int32>)

bb8(%40 : $Builtin.Int32):
  %41 = struct $Int32 (%40 : $Builtin.Int32)
  return %41 : $Int32
}

// CHECK-LABEL: @jumpthread_switch_enum2
// CHECK-NOT: switch_enum
// CHECK: return

sil @jumpthread_switch_enum2 : $@convention(thin) (Int32) -> Int32 {
bb0(%0 : $Int32):
  %1 = integer_literal $Builtin.Int32, 0
  %3 = enum $Optional<Int32>, #Optional.Some!enumelt.1, %0 : $Int32
  %4 = enum $Optional<Int32>, #Optional.None!enumelt
  br bb1(%1 : $Builtin.Int32, %3 : $Optional<Int32>)

bb1(%6 : $Builtin.Int32, %7 : $Optional<Int32>):
  switch_enum %7 : $Optional<Int32>, case #Optional.Some!enumelt.1: bb2, case #Optional.None!enumelt: bb3

bb2:
  %9 = unchecked_enum_data %7 : $Optional<Int32>, #Optional.Some!enumelt.1
  %10 = struct_extract %9 : $Int32, #Int32._value
  %11 = integer_literal $Builtin.Int1, 0
  %12 = builtin "sadd_with_overflow_Int32"(%6 : $Builtin.Int32, %10 : $Builtin.Int32, %11 : $Builtin.Int1) : $(Builtin.Int32, Builtin.Int1)
  %13 = tuple_extract %12 : $(Builtin.Int32, Builtin.Int1), 0
  br bb1(%13 : $Builtin.Int32, %4 : $Optional<Int32>)

bb3:
  %17 = struct $Int32 (%6 : $Builtin.Int32)
  return %17 : $Int32
}

/// Don't jumpthread blocks that contain objc method instructions. We don't
/// support building phis with objc method values.

class Bar {
  init()
  @objc func foo()
}


// CHECK-LABEL: @dont_jumpthread_switch_enum
// CHECK: class_method
// CHECK: switch_enum
// CHECK: return

sil @dont_jumpthread_switch_enum : $@convention(thin) (Int32) -> Int32 {
bb0(%0 : $Int32):
  %100 = alloc_ref $Bar
  %1 = integer_literal $Builtin.Int32, 0
  %2 = integer_literal $Builtin.Int32, 1
  %3 = struct_extract %0 : $Int32, #Int32._value
  %5 = integer_literal $Builtin.Int1, -1
  %6 = builtin "sadd_with_overflow_Int32"(%3 : $Builtin.Int32, %2 : $Builtin.Int32, %5 : $Builtin.Int1) : $(Builtin.Int32, Builtin.Int1)
  %7 = tuple_extract %6 : $(Builtin.Int32, Builtin.Int1), 0
  %8 = tuple_extract %6 : $(Builtin.Int32, Builtin.Int1), 1
  cond_fail %8 : $Builtin.Int1
  %11 = builtin "cmp_eq_Int32"(%2 : $Builtin.Int32, %7 : $Builtin.Int32) : $Builtin.Int1
  cond_br %11, bb8(%1 : $Builtin.Int32), bb2

bb2:
  %14 = integer_literal $Builtin.Int32, 2
  %15 = struct $Int32 (%2 : $Builtin.Int32)
  %16 = enum $Optional<Int32>, #Optional.Some!enumelt.1, %15 : $Int32
  br bb3(%1 : $Builtin.Int32, %14 : $Builtin.Int32, %16 : $Optional<Int32>)

bb3(%18 : $Builtin.Int32, %19 : $Builtin.Int32, %20 : $Optional<Int32>):
  %101 = class_method [volatile] %100 : $Bar, #Bar.foo!1.foreign : Bar -> () -> () , $@convention(objc_method) (Bar) -> ()
  switch_enum %20 : $Optional<Int32>, case #Optional.Some!enumelt.1: bb4, case #Optional.None!enumelt: bb5

bb4:
  %102 = apply %101(%100) : $@convention(objc_method) (Bar) -> ()
  %22 = unchecked_enum_data %20 : $Optional<Int32>, #Optional.Some!enumelt.1
  %23 = struct_extract %22 : $Int32, #Int32._value
  %24 = builtin "sadd_with_overflow_Int32"(%18 : $Builtin.Int32, %23 : $Builtin.Int32, %5 : $Builtin.Int1) : $(Builtin.Int32, Builtin.Int1)
  %25 = tuple_extract %24 : $(Builtin.Int32, Builtin.Int1), 0
  %26 = tuple_extract %24 : $(Builtin.Int32, Builtin.Int1), 1
  cond_fail %26 : $Builtin.Int1
  %28 = struct $Int32 (%19 : $Builtin.Int32)
  %29 = builtin "cmp_eq_Int32"(%19 : $Builtin.Int32, %7 : $Builtin.Int32) : $Builtin.Int1
  cond_br %29, bb6, bb7

bb5:
  cond_fail %5 : $Builtin.Int1
  unreachable

bb6:
  br bb8(%25 : $Builtin.Int32)

bb7:
  %34 = builtin "sadd_with_overflow_Int32"(%19 : $Builtin.Int32, %2 : $Builtin.Int32, %5 : $Builtin.Int1) : $(Builtin.Int32, Builtin.Int1)
  %35 = tuple_extract %34 : $(Builtin.Int32, Builtin.Int1), 0
  %36 = tuple_extract %34 : $(Builtin.Int32, Builtin.Int1), 1
  cond_fail %36 : $Builtin.Int1
  %38 = enum $Optional<Int32>, #Optional.Some!enumelt.1, %28 : $Int32
  br bb3(%25 : $Builtin.Int32, %35 : $Builtin.Int32, %38 : $Optional<Int32>)

bb8(%40 : $Builtin.Int32):
  %41 = struct $Int32 (%40 : $Builtin.Int32)
  return %41 : $Int32
}

enum OneCase {
  case First
}

enum TwoCase {
  case First
  case Second
}

enum ThreeCase {
  case First
  case Second
  case Third
}

sil @unknown : $@convention(thin) () -> ()
sil @int1_user : $@convention(thin) (Builtin.Int1) -> ()

// CHECK-LABEL: sil @select_enum_case_canonicalization : $@convention(thin) (OneCase, TwoCase, TwoCase, ThreeCase, ThreeCase, ThreeCase) -> () {
// CHECK: bb0([[ONE_1:%.*]] : $OneCase, [[TWO_1:%.*]] : $TwoCase, [[TWO_2:%.*]] : $TwoCase, [[THREE_1:%.*]] : $ThreeCase, [[THREE_2:%.*]] : $ThreeCase, [[THREE_3:%.*]] : $ThreeCase):
// CHECK: [[TAG1:%.*]] = select_enum [[ONE_1]] : $OneCase, case #OneCase.First!enumelt: [[TRUE:%[0-9]+]]
// CHECK: [[TAG2:%.*]] = select_enum [[TWO_1]] : $TwoCase, case #TwoCase.First!enumelt: [[TRUE:%[0-9]+]]
// CHECK: [[TAG3:%.*]] = select_enum [[TWO_2]] : $TwoCase, case #TwoCase.First!enumelt: [[TRUE:%[0-9]+]]
// CHECK: [[TAG3_OLD:%.*]] = select_enum [[TWO_2]] : $TwoCase, case #TwoCase.Second!enumelt: [[TRUE:%[0-9]+]]
// CHECK: [[TAG4:%.*]] = select_enum [[THREE_1]] : $ThreeCase, case #ThreeCase.First!enumelt: [[TRUE:%[0-9]+]]
// CHECK: [[TAG5:%.*]] = select_enum [[THREE_2]] : $ThreeCase, case #ThreeCase.Second!enumelt: [[TRUE:%[0-9]+]]
// CHECK: [[TAG6:%.*]] = select_enum [[THREE_3]] : $ThreeCase, case #ThreeCase.Third!enumelt: [[TRUE:%[0-9]+]]
// CHECK: cond_br [[TAG1]], bb1, bb6
// CHECK: cond_br [[TAG2]], bb2, bb3
// CHECK: [[INT1_USER_FUN:%.*]] = function_ref @int1_user : $@convention(thin) (Builtin.Int1) -> ()
// CHECK: apply [[INT1_USER_FUN]]([[TAG3_OLD]])
// CHECK: cond_br [[TAG3]], bb5, bb4
// CHECK: cond_br [[TAG4]], bb7, bb8
// CHECK: cond_br [[TAG5]], bb9, bb10
// CHECK: cond_br [[TAG6]], bb11, bb12
sil @select_enum_case_canonicalization : $@convention(thin) (OneCase, TwoCase, TwoCase, ThreeCase, ThreeCase, ThreeCase) -> () {
bb0(%0 : $OneCase, %1 : $TwoCase, %2 : $TwoCase, %3 : $ThreeCase, %4 : $ThreeCase, %5 : $ThreeCase):
  %t = integer_literal $Builtin.Int1, 1
  %f = integer_literal $Builtin.Int1, 0
  %6 = select_enum %0 : $OneCase, case #OneCase.First!enumelt: %t, default %f : $Builtin.Int1
  %7 = select_enum %1 : $TwoCase, case #TwoCase.First!enumelt: %t, default %f : $Builtin.Int1
  %8 = select_enum %2 : $TwoCase, case #TwoCase.Second!enumelt: %t, default %f : $Builtin.Int1
  %9 = select_enum %3 : $ThreeCase, case #ThreeCase.First!enumelt: %t, default %f : $Builtin.Int1
  %10 = select_enum %4 : $ThreeCase, case #ThreeCase.Second!enumelt: %t, default %f : $Builtin.Int1
  %11 = select_enum %5 : $ThreeCase, case #ThreeCase.Third!enumelt: %t, default %f : $Builtin.Int1
  %12 = function_ref @unknown : $@convention(thin) () -> ()
  cond_br %6, bb1a, bb1b

bb1a:
  apply %12() : $@convention(thin) () -> ()
  cond_br %7, bb2a, bb3a

bb2a:
  apply %12() : $@convention(thin) () -> ()
  %13 = function_ref @int1_user : $@convention(thin) (Builtin.Int1) -> ()
  apply %13(%8) : $@convention(thin) (Builtin.Int1) -> ()
  cond_br %8, bb4a, bb5a

bb3a:
  apply %12() : $@convention(thin) () -> ()
  br exit

bb4a:
  apply %12() : $@convention(thin) () -> ()
  br exit

bb5a:
  apply %12() : $@convention(thin) () -> ()
  br exit

bb1b:
  apply %12() : $@convention(thin) () -> ()
  cond_br %9, bb2b, bb3b

bb2b:
  apply %12() : $@convention(thin) () -> ()
  cond_br %10, bb4b, bb5b

bb3b:
  apply %12() : $@convention(thin) () -> ()
  cond_br %11, bb6b, bb7b

bb4b:
  apply %12() : $@convention(thin) () -> ()
  br exit

bb5b:
  apply %12() : $@convention(thin) () -> ()
  br exit

bb6b:
  apply %12() : $@convention(thin) () -> ()
  br exit

bb7b:
  apply %12() : $@convention(thin) () -> ()
  br exit

exit:
  apply %12() : $@convention(thin) () -> ()
  %9999 = tuple()
  return %9999 : $()
}

enum IntEnum : Int32 {
  case E0
  case E1
  case E2
}

// CHECK-LABEL: sil @create_select_value : $@convention(thin) (Builtin.Int32) -> Optional<IntEnum> {
// CHECK-DAG: [[X2:%[0-9]+]] = integer_literal $Builtin.Int32, 0
// CHECK-DAG: [[X5:%[0-9]+]] = enum $Optional<IntEnum>, #Optional.None!enumelt
// CHECK-DAG: [[X6:%[0-9]+]] = integer_literal $Builtin.Int32, 2
// CHECK-DAG: [[X7:%[0-9]+]] = enum $IntEnum, #IntEnum.E2!enumelt
// CHECK-DAG: [[X8:%[0-9]+]] = enum $Optional<IntEnum>, #Optional.Some!enumelt.1, [[X7]] : $IntEnum
// CHECK-DAG: [[X9:%[0-9]+]] = integer_literal $Builtin.Int32, 1
// CHECK-DAG: [[X10:%[0-9]+]] = enum $IntEnum, #IntEnum.E1!enumelt
// CHECK-DAG: [[X11:%[0-9]+]] = enum $Optional<IntEnum>, #Optional.Some!enumelt.1, [[X10]] : $IntEnum
// CHECK-DAG: [[X12:%[0-9]+]] = enum $IntEnum, #IntEnum.E0!enumelt
// CHECK-DAG: [[X13:%[0-9]+]] = enum $Optional<IntEnum>, #Optional.Some!enumelt.1, [[X12]] : $IntEnum
// CHECK-DAG: [[X14:%[0-9]+]] = select_value %0 : $Builtin.Int32, case [[X6]]: [[X8]], case [[X9]]: [[X11]], case [[X2]]: [[X13]], default [[X5]] : $Optional<IntEnum> 
// CHECK-DAG: return [[X14]] : $Optional<IntEnum>
sil @create_select_value : $@convention(thin) (Builtin.Int32) -> Optional<IntEnum> {
bb0(%0 : $Builtin.Int32):
  %2 = integer_literal $Builtin.Int32, 0
  %4 = builtin "cmp_eq_Int32"(%2 : $Builtin.Int32, %0 : $Builtin.Int32) : $Builtin.Int1
  cond_br %4, bb1, bb2

bb1:
  %6 = enum $IntEnum, #IntEnum.E0!enumelt
  %7 = enum $Optional<IntEnum>, #Optional.Some!enumelt.1, %6 : $IntEnum
  br bb7(%7 : $Optional<IntEnum>)

bb2:
  %9 = integer_literal $Builtin.Int32, 1
  %10 = builtin "cmp_eq_Int32"(%9 : $Builtin.Int32, %0 : $Builtin.Int32) : $Builtin.Int1
  cond_br %10, bb3, bb4

bb3:
  %12 = enum $IntEnum, #IntEnum.E1!enumelt
  %13 = enum $Optional<IntEnum>, #Optional.Some!enumelt.1, %12 : $IntEnum
  br bb7(%13 : $Optional<IntEnum>)

bb4:
  %15 = integer_literal $Builtin.Int32, 2
  %16 = builtin "cmp_eq_Int32"(%15 : $Builtin.Int32, %0 : $Builtin.Int32) : $Builtin.Int1
  cond_br %16, bb5, bb6

bb5:
  %18 = enum $IntEnum, #IntEnum.E2!enumelt
  %19 = enum $Optional<IntEnum>, #Optional.Some!enumelt.1, %18 : $IntEnum
  br bb7(%19 : $Optional<IntEnum>)

bb6:
  %21 = enum $Optional<IntEnum>, #Optional.None!enumelt
  br bb7(%21 : $Optional<IntEnum>)

bb7(%23 : $Optional<IntEnum>):
  return %23 : $Optional<IntEnum>
}


class B {}
class E : B {}

// CHECK-LABEL: sil @checked_cast_anyobject_metatypeinst_to_class
// CHECK: bb0
// CHECK-NOT: checked_cast
// CHECK-NOT: bb1
// CHECK: [[RET:%.*]] = tuple ()
// CHECK: return [[RET]] : $()

sil @checked_cast_anyobject_metatypeinst_to_class : $@convention(thin)() -> () {
bb0:
  %0 = metatype $@thick AnyObject.Protocol
  checked_cast_br %0 : $@thick AnyObject.Protocol to $@thick B.Type, bb1, bb2

bb1(%3 : $@thick B.Type):
  br bb3
bb2:
  br bb3

bb3:
 %2 = tuple()
 return %2 : $()
}


// CHECK-LABEL: sil @remove_cond_fail_trueblock
// CHECK: bb0([[COND:%.*]] :
// CHECK-NOT: bb
// CHECK: cond_fail [[COND]]
// CHECK-NOT: bb
// CHECK: return
sil @remove_cond_fail_trueblock : $@convention(thin)(Builtin.Int1) -> () {
bb0(%0 : $Builtin.Int1):
  cond_br %0, bb1, bb2
bb1:
  %1 = integer_literal $Builtin.Int1, -1
  cond_fail %1 : $Builtin.Int1
  unreachable
bb2:
  %2 = tuple()
  return %2 : $()
}

// CHECK-LABEL: sil @remove_cond_fail_falseblock
// CHECK: bb0([[COND:%.*]] :
// CHECK-NOT: bb
// CHECK: [[TRUE:%.*]] = integer_literal $Builtin.Int1, -1
// CHECK-NOT: bb
// CHECK: [[NOTCOND:%.*]] = builtin "xor_Int1"([[COND]]{{.*}}, [[TRUE]]
// CHECK: cond_fail [[NOTCOND]]
// CHECK-NOT: bb
// CHECK: return
sil @remove_cond_fail_falseblock : $@convention(thin)(Builtin.Int1) -> () {
bb0(%0 : $Builtin.Int1):
  cond_br %0, bb2, bb1

bb1:
  %1 = integer_literal $Builtin.Int1, -1
  cond_fail %1 : $Builtin.Int1
  unreachable

bb2:
  %2 = tuple()
  return %2 : $()
}

// CHECK-LABEL: sil @dont_remove_cond_fail_wrong_const
// CHECK:      bb0(%0 : $Builtin.Int1):
// CHECK-NEXT:   cond_br %0, bb1, bb2
sil @dont_remove_cond_fail_wrong_const : $@convention(thin) (Builtin.Int1) -> () {
bb0(%0 : $Builtin.Int1):
  cond_br %0, bb1, bb2

bb1:
  %i1 = integer_literal $Builtin.Int1, 0
  cond_fail %i1 : $Builtin.Int1
  br bb2

bb2:
  %r = tuple ()
  return %r : $()
}

// CHECK-LABEL: sil @remove_cond_fail_same_cond_in_true
// CHECK: bb0([[COND:%[0-9]*]]
// CHECK-NOT: bb
// CHECK: cond_fail [[COND]]
// CHECK: bb1:
// CHECK: return
sil @remove_cond_fail_same_cond_in_true : $@convention(thin)(Builtin.Int1, Builtin.Int1) -> () {
bb0(%0 : $Builtin.Int1, %1 : $Builtin.Int1):
  cond_br %0, bb1, bb2
bb1:
  cond_fail %0 : $Builtin.Int1
  unreachable
bb2:
  // Make bb1 not dominated from bb0 to prevent that dominator based
  // simplification does the same thing.
  %55 = function_ref @external_f : $@convention(thin) () -> ()
  apply %55() : $@convention(thin) () -> ()
  cond_br %1, bb1, bb3
bb3:
  %2 = tuple()
  return %2 : $()
}

// CHECK-LABEL: sil @remove_cond_fail_same_cond_in_false
// CHECK: bb0([[COND:%[0-9]*]]
// CHECK-NOT: bb
// CHECK: [[INV:%[0-9]*]] = builtin "xor_Int1"([[COND]]
// CHECK-NOT: bb
// CHECK: cond_fail [[INV]]
// CHECK: bb1:
// CHECK: return
sil @remove_cond_fail_same_cond_in_false : $@convention(thin)(Builtin.Int1, Builtin.Int1) -> () {
bb0(%0 : $Builtin.Int1, %1 : $Builtin.Int1):
  cond_br %0, bb2, bb1
bb1:
  %i1 = integer_literal $Builtin.Int1, -1
  %i2 = builtin "xor_Int1"(%0 : $Builtin.Int1, %i1 : $Builtin.Int1) : $Builtin.Int1
  cond_fail %i2 : $Builtin.Int1
  unreachable
bb2:
  // Make bb1 not dominated from bb0 to prevent that dominator based
  // simplification does the same thing.
  %55 = function_ref @external_f : $@convention(thin) () -> ()
  apply %55() : $@convention(thin) () -> ()
  cond_br %1, bb1, bb3
bb3:
  %2 = tuple()
  return %2 : $()
}

// CHECK-LABEL: sil @remove_cond_fail_same_cond_in_false2
// CHECK: bb0([[COND:%[0-9]*]]
// CHECK-NOT: bb
// CHECK: cond_fail [[COND]]
// CHECK: bb1:
// CHECK: return
sil @remove_cond_fail_same_cond_in_false2 : $@convention(thin)(Builtin.Int1, Builtin.Int1) -> () {
bb0(%0 : $Builtin.Int1, %1 : $Builtin.Int1):
  %i1 = integer_literal $Builtin.Int1, -1
  %i2 = builtin "xor_Int1"(%0 : $Builtin.Int1, %i1 : $Builtin.Int1) : $Builtin.Int1
  cond_br %i2, bb2, bb1
bb1:
  cond_fail %0 : $Builtin.Int1
  unreachable
bb2:
  // Make bb1 not dominated from bb0 to prevent that dominator based
  // simplification does the same thing.
  %55 = function_ref @external_f : $@convention(thin) () -> ()
  apply %55() : $@convention(thin) () -> ()
  cond_br %1, bb1, bb3
bb3:
  %2 = tuple()
  return %2 : $()
}

// CHECK-LABEL: sil @dont_remove_cond_fail_same_cond_in_false
// CHECK: bb0([[COND:%[0-9]*]]
// CHECK-NEXT: cond_br
// CHECK: bb1:
// CHECK-NEXT: cond_fail [[COND]]
// CHECK: return
sil @dont_remove_cond_fail_same_cond_in_false : $@convention(thin)(Builtin.Int1, Builtin.Int1) -> () {
bb0(%0 : $Builtin.Int1, %1 : $Builtin.Int1):
  cond_br %0, bb2, bb1
bb1:
  cond_fail %0 : $Builtin.Int1
  unreachable
bb2:
  // Make bb1 not dominated from bb0.
  %55 = function_ref @external_f : $@convention(thin) () -> ()
  apply %55() : $@convention(thin) () -> ()
  cond_br %1, bb1, bb3
bb3:
  %2 = tuple()
  return %2 : $()
}

// CHECK-LABEL: sil @move_cond_fail
// CHECK:      bb1:
// CHECK-NEXT:   apply
// CHECK-NEXT:   [[X:%[0-9]*]] = integer_literal $Builtin.Int1, -1
// CHECK-NEXT:   cond_fail [[X]]
// CHECK-NEXT:   br bb3
// CHECK:      bb2:
// CHECK-NEXT:   apply
// CHECK-NEXT:   cond_fail %1
// CHECK-NEXT:   br bb3
// CHECK:      bb3:
// CHECK-NOT:    cond_fail
// CHECK:        return
sil @move_cond_fail : $@convention(thin) (Builtin.Int1, Builtin.Int1) -> () {
bb0(%0 : $Builtin.Int1, %1 : $Builtin.Int1):
  %f1 = function_ref @external_f : $@convention(thin) () -> ()
  cond_br %0, bb2, bb1

bb1:
  apply %f1() : $@convention(thin) () -> () // prevent other CFG optimizations
  %i1 = integer_literal $Builtin.Int1, -1
  br bb3(%i1 : $Builtin.Int1)

bb2:
  apply %f1() : $@convention(thin) () -> () // prevent other CFG optimizations
  br bb3(%1 : $Builtin.Int1)

bb3(%a3 : $Builtin.Int1):
  cond_fail %a3 : $Builtin.Int1
  %r = tuple ()
  return %r : $()
}

// CHECK-LABEL: sil @move_cond_fail_inverted
// CHECK:      bb1:
// CHECK-NEXT:   apply
// CHECK-NEXT:   [[X:%[0-9]*]] = integer_literal $Builtin.Int1, -1
// CHECK-NEXT:   [[Y:%[0-9]*]] = builtin "xor_Int1"(%2 : $Builtin.Int1, [[X]] : $Builtin.Int1)
// CHECK-NEXT:   cond_fail [[Y]]
// CHECK-NEXT:   br bb3
// CHECK:      bb2:
// CHECK-NEXT:   apply
// CHECK-NEXT:   [[R:%[0-9]*]] = integer_literal $Builtin.Int1, -1
// CHECK-NEXT:   [[S:%[0-9]*]] = builtin "xor_Int1"(%1 : $Builtin.Int1, [[R]] : $Builtin.Int1)
// CHECK-NEXT:   cond_fail [[S]]
// CHECK-NEXT:   br bb3
// CHECK:      bb3({{.*}}):
// CHECK-NOT:    cond_fail
// CHECK:        return
sil @move_cond_fail_inverted : $@convention(thin) (Builtin.Int1, Builtin.Int1) -> () {
bb0(%0 : $Builtin.Int1, %1 : $Builtin.Int1):
  %2 = integer_literal $Builtin.Int1, -1
  %f1 = function_ref @external_f : $@convention(thin) () -> ()
  cond_br %0, bb2, bb1

bb1:
  apply %f1() : $@convention(thin) () -> () // prevent other CFG optimizations
  br bb3(%2 : $Builtin.Int1)

bb2:
  apply %f1() : $@convention(thin) () -> () // prevent other CFG optimizations
  br bb3(%1 : $Builtin.Int1)

bb3(%a3 : $Builtin.Int1):
  %v1 = builtin "xor_Int1"(%a3 : $Builtin.Int1, %2 : $Builtin.Int1) : $Builtin.Int1
  cond_fail %v1 : $Builtin.Int1
  %r = tuple ()
  return %r : $()
}

// CHECK-LABEL: sil @dont_move_cond_fail_no_const
// CHECK:      bb1:
// CHECK-NEXT:   apply
// CHECK-NEXT:   br bb3
// CHECK:      bb2:
// CHECK-NEXT:   apply
// CHECK-NEXT:   br bb3
// CHECK:      bb3({{.*}}):
// CHECK-NEXT:   cond_fail
sil @dont_move_cond_fail_no_const : $@convention(thin) (Builtin.Int1, Builtin.Int1, Builtin.Int1) -> () {
bb0(%0 : $Builtin.Int1, %1 : $Builtin.Int1, %2 : $Builtin.Int1):
  %f1 = function_ref @external_f : $@convention(thin) () -> ()
  cond_br %0, bb2, bb1

bb1:
  apply %f1() : $@convention(thin) () -> () // prevent other CFG optimizations
  br bb3(%1 : $Builtin.Int1)

bb2:
  apply %f1() : $@convention(thin) () -> () // prevent other CFG optimizations
  br bb3(%2 : $Builtin.Int1)

bb3(%a3 : $Builtin.Int1):
  cond_fail %a3 : $Builtin.Int1
  %r = tuple ()
  return %r : $()
}

// CHECK-LABEL: sil @dont_move_cond_fail_no_postdom
// CHECK:      bb1:
// CHECK-NEXT:   apply
// CHECK-NEXT:   integer_literal
// CHECK-NEXT:   br bb4
// CHECK:      bb2:
// CHECK-NEXT:   apply
// CHECK-NEXT:   cond_br
// CHECK:      bb3:
// CHECK:        br bb4
// CHECK:      bb4({{.*}}):
// CHECK-NEXT:   apply
// CHECK-NEXT:   cond_fail
sil @dont_move_cond_fail_no_postdom : $@convention(thin) (Builtin.Int1, Builtin.Int1, Builtin.Int1) -> () {
bb0(%0 : $Builtin.Int1, %1 : $Builtin.Int1, %2 : $Builtin.Int1):
  %f1 = function_ref @external_f : $@convention(thin) () -> ()
  cond_br %0, bb2, bb1

bb1:
  apply %f1() : $@convention(thin) () -> () // prevent other CFG optimizations
  %i1 = integer_literal $Builtin.Int1, -1
  br bb3(%i1 : $Builtin.Int1)

bb2:
  apply %f1() : $@convention(thin) () -> () // prevent other CFG optimizations
  cond_br %2, bb3(%1 : $Builtin.Int1), bb4

bb3(%a3 : $Builtin.Int1):
  apply %f1() : $@convention(thin) () -> () // prevent other CFG optimizations
  cond_fail %a3 : $Builtin.Int1
  br bb4

bb4:
  %r = tuple ()
  return %r : $()
}

// CHECK-LABEL: sil @dont_move_cond_fail_multiple_uses
// CHECK:      bb1:
// CHECK-NEXT:   apply
// CHECK-NEXT:   integer_literal
// CHECK-NEXT:   br bb3
// CHECK:      bb2:
// CHECK-NEXT:   apply
// CHECK-NEXT:   br bb3
// CHECK:      bb3({{.*}}):
// CHECK-NEXT:   cond_fail
sil @dont_move_cond_fail_multiple_uses : $@convention(thin) (Builtin.Int1, Builtin.Int1) -> Builtin.Int1 {
bb0(%0 : $Builtin.Int1, %1 : $Builtin.Int1):
  %f1 = function_ref @external_f : $@convention(thin) () -> ()
  cond_br %0, bb2, bb1

bb1:
  apply %f1() : $@convention(thin) () -> () // prevent other CFG optimizations
  %i1 = integer_literal $Builtin.Int1, -1
  br bb3(%i1 : $Builtin.Int1)

bb2:
  apply %f1() : $@convention(thin) () -> () // prevent other CFG optimizations
  br bb3(%1 : $Builtin.Int1)

bb3(%a3 : $Builtin.Int1):
  cond_fail %a3 : $Builtin.Int1
  return %a3 : $Builtin.Int1
}

// CHECK-LABEL: sil @dont_move_cond_fail_multiple_uses2
// CHECK:      bb1:
// CHECK-NEXT:   apply
// CHECK-NEXT:   br bb3
// CHECK:      bb2:
// CHECK-NEXT:   apply
// CHECK-NEXT:   br bb3
// CHECK:      bb3({{.*}}):
// CHECK-NEXT:   builtin "xor_Int1"
// CHECK-NEXT:   cond_fail
// CHECK-NEXT:   return
sil @dont_move_cond_fail_multiple_uses2 : $@convention(thin) (Builtin.Int1, Builtin.Int1) -> Builtin.Int1 {
bb0(%0 : $Builtin.Int1, %1 : $Builtin.Int1):
  %f1 = function_ref @external_f : $@convention(thin) () -> ()
  %i1 = integer_literal $Builtin.Int1, -1
  cond_br %0, bb2, bb1

bb1:
  apply %f1() : $@convention(thin) () -> () // prevent other CFG optimizations
  br bb3(%i1 : $Builtin.Int1)

bb2:
  apply %f1() : $@convention(thin) () -> () // prevent other CFG optimizations
  br bb3(%1 : $Builtin.Int1)

bb3(%a3 : $Builtin.Int1):
  %v1 = builtin "xor_Int1"(%a3 : $Builtin.Int1, %i1 : $Builtin.Int1) : $Builtin.Int1
  cond_fail %v1 : $Builtin.Int1
  return %v1 : $Builtin.Int1
}


// CHECK-LABEL: sil @successful_checked_cast_br_on_alloc_ref
// CHECK: bb0
// CHECK-NEXT: alloc_ref
// CHECK-NOT: checked_cast_br
// CHECK-NOT: bb1
// CHECK: integer_literal $Builtin.Int32, 1
// CHECK: strong_release
// CHECK: return
sil @successful_checked_cast_br_on_alloc_ref : $() -> Builtin.Int32 {
bb0:
  %1 = alloc_ref $B
  checked_cast_br [exact] %1 : $B to $B, bb1, bb2

bb1(%2 : $B):
  %3 = integer_literal $Builtin.Int32, 1
  br bb3 (%3 : $Builtin.Int32)

bb2:
  %5 = integer_literal $Builtin.Int32, 2
  br bb3 (%5 : $Builtin.Int32)

bb3 (%10: $Builtin.Int32):
  strong_release %1 : $B
  return %10 : $Builtin.Int32
}

// CHECK-LABEL: sil @failing_checked_cast_br_on_alloc_ref
// CHECK: bb0
// CHECK-NEXT: alloc_ref
// CHECK-NOT: checked_cast_br
// CHECK-NOT: bb1
// CHECK: integer_literal $Builtin.Int32, 2
// CHECK: strong_release
// CHECK: return
sil @failing_checked_cast_br_on_alloc_ref : $() -> Builtin.Int32 {
bb0:
  %1 = alloc_ref $E
  %2 = upcast %1 : $E to $B
  checked_cast_br [exact] %2 : $B to $B, bb1, bb2

bb1(%3 : $B):
  %4 = integer_literal $Builtin.Int32, 1
  br bb3 (%4 : $Builtin.Int32)

bb2:
  %5 = integer_literal $Builtin.Int32, 2
  br bb3 (%5 : $Builtin.Int32)

bb3 (%10: $Builtin.Int32):
  strong_release %1 : $E
  return %10 : $Builtin.Int32
}

@objc protocol ObjcProto { func foo() }

// CHECK-LABEL: sil @thread_objc_method_call_succ_block
// CHECK: bb0
// CHECK:  cond_br {{.*}}, bb1, bb2
// CHECK: bb1
// CHECK:  witness_method
// CHECK:  apply
// CHECK:  strong_release
// CHECK:  cond_br {{.*}}, bb3, bb4
// CHECK: bb2
// CHECK:  strong_release
// CHECK:  cond_br {{.*}}, bb3, bb4
// CHECK: bb3
// CHECK:  cond_fail
// CHECK:  br bb4
// CHECK: bb4:
// CHECK:  strong_release
// CHECK:  return

sil @thread_objc_method_call_succ_block : $@convention(thin) <T where T : ObjcProto> (Builtin.Int1, @owned T, Builtin.Int1) -> () {
bb0(%0: $Builtin.Int1, %1 : $T, %2 : $Builtin.Int1):
  strong_retain %1 : $T
  cond_br %0, bb1 , bb2

bb1:
  %3 = witness_method [volatile] $T, #ObjcProto.foo!1.foreign : $@convention(objc_method) <τ_0_0 where τ_0_0 : ObjcProto> (τ_0_0) -> ()
  %4 = apply %3<T>(%1) : $@convention(objc_method) <τ_0_0 where τ_0_0 : ObjcProto> (τ_0_0) -> ()
  br bb2

bb2:
  strong_release %1 : $T
  cond_br %2, bb3, bb4

bb3:
 cond_fail %0 : $Builtin.Int1
 br bb4

bb4:
  strong_release %1 : $T
  %41 = tuple ()
  return %41 : $()
}

sil @f_use : $@convention(thin) (Builtin.Int32) -> ()

// CHECK-LABEL: sil @switch_enum_jumpthreading_bug
// CHECK: bb1:
// CHECK:  [[INVADD:%.*]] = builtin "sadd
// CHECK:  [[EXT:%.*]] = tuple_extract [[INVADD]]
// CHECK:  switch_enum {{.*}} case #Optional.Some!enumelt.1: bb3

// CHECK: bb3{{.*}}
// CHECK:  br bb4({{.*}} : $Builtin.Int32, %2 : $Builtin.Int32, [[EXT]]

// CHECK: bb4({{.*}} : $Builtin.Int32, [[CUR:%.*]] : $Builtin.Int32, [[NEXT:%.*]] : $Builtin.Int32
// CHECK:  [[F:%.*]] = function_ref @f
// CHECK:  apply [[F]]([[CUR]])
// CHECK:  cond_br {{.*}}, bb5, bb6

// CHECK: bb5:
// CHECK:   [[VARADD:%.*]] = builtin "sadd_with_overflow_Int32"([[NEXT]] : $Builtin.Int32
// CHECK:   [[NEXT2:%.*]] = tuple_extract [[VARADD]]
// CHECK:   br bb4({{.*}} : $Builtin.Int32, [[NEXT]] : $Builtin.Int32, [[NEXT2]]


sil @switch_enum_jumpthreading_bug : $@convention(thin) (Optional<Builtin.Int32>, Builtin.Int1, Builtin.Int32, Builtin.Int1) -> Builtin.Int32 {
bb0(%0 : $Optional<Builtin.Int32>, %1 : $Builtin.Int1, %2: $Builtin.Int32, %3 : $Builtin.Int1):
  cond_br %1, bb2, bb10

bb2:
 br bb3(%2 : $Builtin.Int32, %0 : $Optional<Builtin.Int32>)

bb3(%10 : $Builtin.Int32, %7 : $Optional<Builtin.Int32>):
  %4 = integer_literal $Builtin.Int32, 1
  %5 = integer_literal $Builtin.Int1, -1
  %6 = builtin "sadd_with_overflow_Int32"(%10 : $Builtin.Int32, %4 : $Builtin.Int32,  %5 : $Builtin.Int1) : $(Builtin.Int32, Builtin.Int1)
  %16 = tuple_extract %6 : $(Builtin.Int32, Builtin.Int1), 0
  switch_enum %7 : $Optional<Builtin.Int32>, case #Optional.Some!enumelt.1: bb5, case #Optional.None!enumelt: bb4

bb4:
 cond_fail %5 : $Builtin.Int1
 unreachable

bb5(%9 : $Builtin.Int32):
  %f = function_ref @f_use : $@convention(thin) (Builtin.Int32) -> ()
  %a = apply %f(%10) : $@convention(thin) (Builtin.Int32) -> ()
  cond_br %3, bb6, bb10

bb6:
  %8 = enum $Optional<Builtin.Int32>, #Optional.Some!enumelt.1, %9 : $Builtin.Int32
  br bb3(%16 : $Builtin.Int32, %8 : $Optional<Builtin.Int32>)

bb10:
 br bb11(%2: $Builtin.Int32)

bb11(%100 : $Builtin.Int32):
  return %100 : $Builtin.Int32
}

sil @a : $@convention(thin) () -> ()
sil @b : $@convention(thin) () -> ()
sil @c : $@convention(thin) () -> ()
sil @d : $@convention(thin) () -> ()

// CHECK-LABEL: sil @jump_thread_diamond
// CHECK: bb1:
// CHECK:   [[A:%.*]] = function_ref @a
// CHECK:   apply [[A]]
// CHECK:   [[C:%.*]] = function_ref @c
// CHECK:   apply [[C]]
// CHECK:   br bb3
// CHECK: bb2:
// CHECK:   [[B:%.*]] = function_ref @b
// CHECK:   apply [[B]]
// CHECK:   [[D:%.*]] = function_ref @d
// CHECK:   apply [[D]]
// CHECK:   br bb3

// CHECK: return
sil @jump_thread_diamond : $@convention(thin) (Builtin.Int1) -> () {
bb0(%0 : $Builtin.Int1):
  %1 = integer_literal $Builtin.Int1, -1
  %2 = builtin "int_expect_Int1"(%0 : $Builtin.Int1, %1 : $Builtin.Int1) : $Builtin.Int1
  %8 = builtin "int_expect_Int1"(%0 : $Builtin.Int1, %1 : $Builtin.Int1) : $Builtin.Int1
  %9 = builtin "int_expect_Int1"(%0 : $Builtin.Int1, %1 : $Builtin.Int1) : $Builtin.Int1
  cond_br %8, bb1, bb2

bb1:
  %10 = function_ref @a : $@convention(thin) () -> ()
  %11 = apply %10() : $@convention(thin) () -> ()
  br bb3

bb2:
  %13 = function_ref @b : $@convention(thin) () -> ()
  %14 = apply %13() : $@convention(thin) () -> ()
  br bb3

bb3:
  %19 = builtin "int_expect_Int1"(%0 : $Builtin.Int1, %1 : $Builtin.Int1) : $Builtin.Int1
  %20 = builtin "int_expect_Int1"(%0 : $Builtin.Int1, %1 : $Builtin.Int1) : $Builtin.Int1
  %21 = builtin "int_expect_Int1"(%0 : $Builtin.Int1, %1 : $Builtin.Int1) : $Builtin.Int1
  cond_br %21, bb4, bb5

bb4:
  %23 = function_ref @c : $@convention(thin) () -> ()
  %24 = apply %23() : $@convention(thin) () -> ()
  br bb6

bb5:
  %26 = function_ref @d : $@convention(thin) () -> ()
  %27 = apply %26() : $@convention(thin) () -> ()
  br bb6

bb6:
  %29 = tuple ()
  return %29 : $()
}

enum AnEnum {
  case B(Builtin.Int32), C(Builtin.Int16)
}

sil @f : $@convention(thin) (Builtin.Int32) -> ()
sil @f2 : $@convention(thin) (Builtin.Int16) -> ()

// CHECK-LABEL: sil @jump_thread_switch_enum
// CHECK: bb0([[ARG:%.*]] : $AnEnum):
// CHECK:  [[F:%.*]] = function_ref @f : $@convention(thin) (Builtin.Int32) -> ()
// CHECK:  [[F2:%.*]] = function_ref @f2 : $@convention(thin) (Builtin.Int16) -> ()
// CHECK:  switch_enum [[ARG]] : $AnEnum, case #AnEnum.B!enumelt.1: bb1, case #AnEnum.C!enumelt.1: bb2

// CHECK: bb1([[ARG2:%.*]] : $Builtin.Int32):
// CHECK:  apply [[F]]([[ARG2]])
// CHECK:  [[UED:%.*]] = unchecked_enum_data [[ARG]] : $AnEnum, #AnEnum.B!enumelt.1
// CHECK:  apply [[F]]([[UED]])
// CHECK:  br bb3

// CHECK: bb2([[ARG3:%.*]] : $Builtin.Int16):
// CHECK:  apply [[F2]]([[ARG3]])
// CHECK:  [[UED2:%.*]] = unchecked_enum_data [[ARG]] : $AnEnum, #AnEnum.C!enumelt.1
// CHECK:  apply [[F2]]([[UED2]])
// CHECK:  br bb3

sil @jump_thread_switch_enum : $@convention(thin) (AnEnum) -> () {
bb0(%0 : $AnEnum):

  %1 = function_ref @f : $@convention(thin) (Builtin.Int32) -> ()

  %2 = function_ref @f2 : $@convention(thin) (Builtin.Int16) -> ()
  switch_enum %0 : $AnEnum, case #AnEnum.B!enumelt.1: bb1, case #AnEnum.C!enumelt.1: bb3

bb1(%4 : $Builtin.Int32):
  br bb2

bb2:
  %6 = apply %1(%4) : $@convention(thin) (Builtin.Int32) -> ()
  br bb5

bb3(%8 : $Builtin.Int16):
  br bb4

bb4:
  %10 = apply %2(%8) : $@convention(thin) (Builtin.Int16) -> ()
  br bb5

bb5:
  switch_enum %0 : $AnEnum, case #AnEnum.C!enumelt.1: bb6, case #AnEnum.B!enumelt.1: bb8

bb6(%13 : $Builtin.Int16):
  br bb7

bb7:
  %15 = apply %2(%13) : $@convention(thin) (Builtin.Int16) -> ()
  br bb10

bb8(%17 : $Builtin.Int32):
  br bb9

bb9:
  %19 = apply %1(%17) : $@convention(thin) (Builtin.Int32) -> ()
  br bb10

bb10:
  %21 = tuple ()
  return %21 : $()
}

sil @fB : $@convention(thin) () -> ()
sil @fC : $@convention(thin) () -> ()


// Make sure that we correctly thread such that we end up calling @fB on the
// AnEnum.B path.

// CHECK-LABEL: sil @dont_jump_thread_switch_enum_to_cond_br
// CHECK:    [[BFUN:%.*]] = function_ref @fB : $@convention(thin) () -> ()
// CHECK:    [[FALSE:%.*]] = integer_literal $Builtin.Int1, 0
// CHECK:    switch_enum [[ENUM:%.*]] : $AnEnum, case #AnEnum.B!enumelt.1: bb1
// CHECK:  bb1:
// CHECK:    [[F:%.*]] = select_enum [[ENUM]] : $AnEnum, case #AnEnum.B!enumelt.1: [[FALSE]]
// CHECK:    cond_br [[F]], bb3, bb4
// CHECK:  bb4:
// CHECK-NOT: br
// CHECK:    apply [[BFUN]]
// CHECK:    br

sil @dont_jump_thread_switch_enum_to_cond_br : $@convention(thin) (AnEnum) -> () {
bb0(%0 : $AnEnum):
  %1 = function_ref @fB : $@convention(thin) () -> ()
  %2 = function_ref @fC : $@convention(thin) () -> ()
  %t = integer_literal $Builtin.Int1, 1
  %f = integer_literal $Builtin.Int1, 0
  switch_enum %0 : $AnEnum, case #AnEnum.B!enumelt.1: bb4, case #AnEnum.C!enumelt.1: bb5

bb4:
  br bb1

bb5:
  %8 = select_enum %0 : $AnEnum, case #AnEnum.B!enumelt.1: %f, case #AnEnum.C!enumelt.1: %t : $Builtin.Int1
  cond_br %8, bb10, bb1

bb1:
  %3 = select_enum %0 : $AnEnum, case #AnEnum.B!enumelt.1: %f, case #AnEnum.C!enumelt.1: %t : $Builtin.Int1
  cond_br %3,  bb2, bb3

bb2:
  %6 = apply %2() : $@convention(thin) () -> ()
  br bb10

bb3:
  %7 = apply %1() : $@convention(thin) () -> ()
  br bb10


bb10:
  %21 = tuple ()
  return %21 : $()
}

sil @rethrow_function : $@convention(thin) (@owned @callee_owned (Int) -> (Int, @error ErrorProtocol)) -> (Int, @error ErrorProtocol)
sil @non_throwing_closure : $@convention(thin) (Int) -> Int

// CHECK-LABEL: sil @replace_try_apply_with_apply
// CHECK: [[R:%[0-9]+]] = apply [nothrow] %0(%{{[0-9]+}}) : $@convention(thin) (@owned @callee_owned (Int) -> (Int, @error ErrorProtocol)) -> (Int, @error ErrorProtocol)
// CHECK-NEXT: return [[R]] : $Int
sil @replace_try_apply_with_apply : $@convention(thin) () -> Int {
bb0:
  %0 = function_ref @rethrow_function : $@convention(thin) (@owned @callee_owned (Int) -> (Int, @error ErrorProtocol)) -> (Int, @error ErrorProtocol)
  %1 = function_ref @non_throwing_closure : $@convention(thin) (Int) -> Int
  %2 = thin_to_thick_function %1 : $@convention(thin) (Int) -> Int to $@callee_owned (Int) -> Int
  %3 = convert_function %2 : $@callee_owned (Int) -> Int to $@callee_owned (Int) -> (Int, @error ErrorProtocol)
  try_apply %0(%3) : $@convention(thin) (@owned @callee_owned (Int) -> (Int, @error ErrorProtocol)) -> (Int, @error ErrorProtocol), normal bb1, error bb2

bb1(%5 : $Int):
  return %5 : $Int

bb2(%8 : $ErrorProtocol):
  unreachable
}

public class EE {
  init()
}

public class BB {
  init()
}

public class CC : BB {
  @inline(never) init(e: EE)
  override init()
}

public protocol PP {
  var prop1: BB? { get }
}

public class DD : PP {
  public var prop1: BB? { get }
  init()
}


// CHECK-LABEL: sil @replace_try_apply_with_apply_cast_return_type : $@convention(method) (@guaranteed DD) -> @owned Optional<BB>
// CHECK: bb0
// CHECK: apply %{{.*}}
// CHECK: convert_function
// CHECK-NOT: try_apply
// CHECK: apply
// Check that return value is properly casted
// CHECK-NEXT: enum $Optional<CC>, #Optional.Some!enumelt.1, %{{.*}} : $CC
// CHECK-NEXT: upcast %{{.*}} : $Optional<CC> to $Optional<BB>
// CHECK-NEXT: return
sil @replace_try_apply_with_apply_cast_return_type: $@convention(method) (@guaranteed DD) -> @owned Optional<BB> {
bb0(%0 : $DD):
  %1 = alloc_ref $EE
  debug_value %1 : $EE
  %3 = function_ref @initCC : $@convention(thin) (@thick CC.Type) -> @owned @callee_owned (@owned EE) -> @owned CC
  %4 = metatype $@thick CC.Type
  %5 = apply %3(%4) : $@convention(thin) (@thick CC.Type) -> @owned @callee_owned (@owned EE) -> @owned CC
  %6 = convert_function %5 : $@callee_owned (@owned EE) -> @owned CC to $@callee_owned (@owned EE) -> (@owned Optional<BB>, @error ErrorProtocol)
  try_apply %6(%1) : $@callee_owned (@owned EE) -> (@owned Optional<BB>, @error ErrorProtocol), normal bb1, error bb2

bb1(%8 : $Optional<BB>):
  return %8 : $Optional<BB>

bb2(%10 : $ErrorProtocol):
  unreachable
}

// Check that we don't crash on this, because we perform casting
// if the argument types of the converted function types do not match.
// CHECK-LABEL: try_apply_with_apply_of_cast_argument
// CHECK-NOT: try_apply {{%[0-9]+}}
// CHECK: convert_function
// CHECK: upcast
// CHECK: apply
// CHECK-NOT: try_apply
// CHECK: return
sil @try_apply_with_apply_of_cast_argument: $@convention(method) (@owned CC) -> @owned BB {
bb0(%0 : $CC):
  %3 = function_ref @takeBB : $@convention(thin) (@owned BB) -> @owned BB
  %6 = convert_function %3 : $@convention(thin) (@owned BB) -> @owned BB to $@convention(thin) (@owned CC) -> (@owned BB, @error ErrorProtocol)
  try_apply %6(%0) : $@convention(thin) (@owned CC) -> (@owned BB, @error ErrorProtocol), normal bb1, error bb2

bb1(%8 : $BB):
  return %8 : $BB

bb2(%10 : $ErrorProtocol):
  // Prevent that the conversion is done because the error block is empty and unreachable.
  %12 = function_ref @unknown : $@convention(thin) () -> ()
  apply %12() : $@convention(thin) () -> ()
  unreachable
}

sil [noinline] @initCC : $@convention(thin) (@thick CC.Type) -> @owned @callee_owned (@owned EE) -> @owned CC

sil [noinline] @takeBB : $@convention(thin) (@owned BB) -> @owned BB

// Check that we don't crash on this.
// The compiler should be able to cast between the labeled and unlabeled return tuple types.
// CHECK-LABEL: @try_apply_with_convert_function_returning_casted_unlabeled_tuple
// CHECK: apply {{%[0-9]+}}
// Proper tuple is created by deconstructing the old one and creating a new one using its elements.
// CHECK: tuple_extract
// CHECK: tuple_extract
// CHECK: tuple
// CHECK: return
sil @try_apply_with_convert_function_returning_casted_unlabeled_tuple: $@convention(thin) () -> (Int32, Int32) {
bb0:
  %3 = function_ref @returnLabeledTuple : $@convention(thin) () -> (first: Int32, second: Int32)
  %6 = convert_function %3 : $@convention(thin) () -> (first: Int32, second: Int32) to $@convention(thin) () -> ((Int32, Int32), @error ErrorProtocol)
  try_apply %6() : $@convention(thin) () -> ((Int32, Int32), @error ErrorProtocol), normal bb1, error bb2
 
bb1(%8 : $(Int32, Int32)):
  return %8 : $(Int32, Int32)

bb2(%10 : $ErrorProtocol):
  // Prevent that the conversion is done because the error block is empty and unreachable.
  %12 = function_ref @unknown : $@convention(thin) () -> ()
  apply %12() : $@convention(thin) () -> ()
  unreachable
}

// Check that we don't crash on this.
// The compiler should be able to cast between the labeled and unlabeled return tuple types.
// CHECK-LABEL: @try_apply_with_convert_function_returning_casted_labeled_tuple
// CHECK: apply {{%[0-9]+}}
// Proper tuple is created by deconstructing the old one and creating a new one using its elements.
// CHECK: tuple_extract
// CHECK: tuple_extract
// CHECK: tuple
// CHECK: return
sil @try_apply_with_convert_function_returning_casted_labeled_tuple: $@convention(thin) () -> (first: Int32, second: Int32) {
bb0:
  %3 = function_ref @returnUnlabeledTuple : $@convention(thin) () -> (Int32, Int32)
  %6 = convert_function %3 : $@convention(thin) () -> (Int32, Int32) to $@convention(thin) () -> ((first: Int32, second: Int32), @error ErrorProtocol)
  try_apply %6() : $@convention(thin) () -> ((first: Int32, second: Int32), @error ErrorProtocol), normal bb1, error bb2
 
bb1(%8 : $(first: Int32, second: Int32)):
  return %8 : $(first: Int32, second: Int32)

bb2(%10 : $ErrorProtocol):
  // Prevent that the conversion is done because the error block is empty and unreachable.
  %12 = function_ref @unknown : $@convention(thin) () -> ()
  apply %12() : $@convention(thin) () -> ()
  unreachable
}

sil [noinline] @returnLabeledTuple: $@convention(thin) () -> (first: Int32, second: Int32)
sil [noinline] @returnUnlabeledTuple : $@convention(thin) () -> (Int32, Int32)

public class AAA {
}

public class BBB : AAA {
}

@inline(never) func returnUnlabeledTuple(b: BBB) -> (BBB, BBB)

func testit(f: (BBB) throws -> (AAA, AAA), _ b: BBB) throws -> (AAA, AAA)

func callit(b: BBB) throws -> (AAA, AAA)

sil [noinline] @returnUnlabeledTupleOfClasses : $@convention(thin) (@owned BBB) -> @owned (BBB, BBB) {
bb0(%0 : $BBB):
  debug_value %0 : $BBB
  strong_retain %0 : $BBB
  %3 = tuple (%0 : $BBB, %0 : $BBB)
  return %3 : $(BBB, BBB)
}

sil @testFunctorReturningUnlabeledTuple : $@convention(thin) (@owned @callee_owned (@owned BBB) -> (@owned (AAA, AAA), @error ErrorProtocol), @owned BBB) -> (@owned (AAA, AAA), @error ErrorProtocol) {
bb0(%0 : $@callee_owned (@owned BBB) -> (@owned (AAA, AAA), @error ErrorProtocol), %1 : $BBB):
  debug_value %0 : $@callee_owned (@owned BBB) -> (@owned (AAA, AAA), @error ErrorProtocol)
  debug_value %1 : $BBB
  strong_retain %0 : $@callee_owned (@owned BBB) -> (@owned (AAA, AAA), @error ErrorProtocol)
  strong_retain %1 : $BBB
  try_apply %0(%1) : $@callee_owned (@owned BBB) -> (@owned (AAA, AAA), @error ErrorProtocol), normal bb1, error bb2

bb1(%7 : $(AAA, AAA)):
  %8 = tuple_extract %7 : $(AAA, AAA), 0
  %9 = tuple_extract %7 : $(AAA, AAA), 1
  %10 = tuple (%8 : $AAA, %9 : $AAA)
  strong_release %1 : $BBB
  strong_release %0 : $@callee_owned (@owned BBB) -> (@owned (AAA, AAA), @error ErrorProtocol)
  return %10 : $(AAA, AAA)

bb2(%14 : $ErrorProtocol):
  strong_release %1 : $BBB
  strong_release %0 : $@callee_owned (@owned BBB) -> (@owned (AAA, AAA), @error ErrorProtocol)
  throw %14 : $ErrorProtocol
}


// Check that we don't crash on this. Currently we just do not optimize try_apply if
// we cannot cast the actual return type into expected return type.
// TODO: Change the checks when we support more complex casts of return types.
// CHECK-LABEL: @testCallingFunctionWithFunctorReturningUnlabeledTuple
// CHECK: try_apply {{%[0-9]+}}
// CHECK: return
sil @testCallingFunctionWithFunctorReturningUnlabeledTuple : $@convention(thin) (@owned BBB) -> (@owned (AAA, AAA), @error ErrorProtocol) {
bb0(%0 : $BBB):
  debug_value %0 : $BBB

  %2 = function_ref @testFunctorReturningUnlabeledTuple : $@convention(thin) (@owned @callee_owned (@owned BBB) -> (@owned (AAA, AAA), @error ErrorProtocol), @owned BBB) -> (@owned (AAA, AAA), @error ErrorProtocol)

  %3 = function_ref @returnUnlabeledTupleOfClasses : $@convention(thin) (@owned BBB) -> @owned (BBB, BBB)
  %4 = thin_to_thick_function %3 : $@convention(thin) (@owned BBB) -> @owned (BBB, BBB) to $@callee_owned (@owned BBB) -> @owned (BBB, BBB)
  %5 = convert_function %4 : $@callee_owned (@owned BBB) -> @owned (BBB, BBB) to $@callee_owned (@owned BBB) -> (@owned (AAA, AAA), @error ErrorProtocol)
  strong_retain %0 : $BBB
  try_apply %2(%5, %0) : $@convention(thin) (@owned @callee_owned (@owned BBB) -> (@owned (AAA, AAA), @error ErrorProtocol), @owned BBB) -> (@owned (AAA, AAA), @error ErrorProtocol), normal bb1, error bb2

bb1(%8 : $(AAA, AAA)):
  %9 = tuple_extract %8 : $(AAA, AAA), 0
  %10 = tuple_extract %8 : $(AAA, AAA), 1
  %11 = tuple (%9 : $AAA, %10 : $AAA)
  strong_release %0 : $BBB
  return %11 : $(AAA, AAA)

bb2(%14 : $ErrorProtocol):
  strong_release %0 : $BBB
  throw %14 : $ErrorProtocol
}

struct UP<T> {

}

struct UBP<A> {
}

struct CAB<A> {

}

sil @CABIdentityGetter : $@convention(thin) <τ_0_0> (UBP<τ_0_0>) -> UP<()>
sil @CABwithUnsafeBufferPointer : $@convention(method) <τ_0_0><τ_1_0> (@out τ_1_0, @owned @callee_owned (@out τ_1_0, UBP<τ_0_0>) -> @error ErrorProtocol, @guaranteed CAB<τ_0_0>) -> @error ErrorProtocol
sil @thunk_helper : $@convention(thin) <τ_0_0> (@out UP<()>, UBP<τ_0_0>, @owned @callee_owned (UBP<τ_0_0>) -> (UP<()>, @error ErrorProtocol)) -> @error ErrorProtocol

// CHECK-LABEL: sil @check_parameters_casting_with_generics
// CHECK-NOT: try_apply
// CHECK: apply [nothrow] %{{.*}}<Element, UP<()>>
// CHECK: return
sil @check_parameters_casting_with_generics : $@convention(method) <Element> (@guaranteed CAB<Element>) -> UP<()> {
bb0(%0 : $CAB<Element>):
  // function_ref Swift._ContiguousArrayBuffer.withUnsafeBufferPointer <A><B> (CAB<A>)((Swift.UBP<A>) throws -> B) throws -> B
  %2 = function_ref @CABwithUnsafeBufferPointer : $@convention(method) <τ_0_0><τ_1_0> (@out τ_1_0, @owned @callee_owned (@out τ_1_0, UBP<τ_0_0>) -> @error ErrorProtocol, @guaranteed CAB<τ_0_0>) -> @error ErrorProtocol
  // function_ref Swift._ContiguousArrayBuffer.(identity.getter : UP<()>).(closure #1)
  %3 = function_ref @CABIdentityGetter : $@convention(thin) <τ_0_0> (UBP<τ_0_0>) -> UP<()>
  %4 = partial_apply %3<Element>() : $@convention(thin) <τ_0_0> (UBP<τ_0_0>) -> UP<()>
  %5 = convert_function %4 : $@callee_owned (UBP<Element>) -> UP<()> to $@callee_owned (UBP<Element>) -> (UP<()>, @error ErrorProtocol)
  // function_ref reabstraction thunk helper <A> from @callee_owned (@unowned UBP<A>) -> (@unowned UP<()>, @error @owned Swift.ErrorProtocol) to @callee_owned (@unowned UBP<A>) -> (@out UP<()>, @error @owned Swift.ErrorProtocol)
  %6 = function_ref @thunk_helper : $@convention(thin) <τ_0_0> (@out UP<()>, UBP<τ_0_0>, @owned @callee_owned (UBP<τ_0_0>) -> (UP<()>, @error ErrorProtocol)) -> @error ErrorProtocol
  %7 = partial_apply %6<Element>(%5) : $@convention(thin) <τ_0_0> (@out UP<()>, UBP<τ_0_0>, @owned @callee_owned (UBP<τ_0_0>) -> (UP<()>, @error ErrorProtocol)) -> @error ErrorProtocol
  %8 = alloc_stack $UP<()>
<<<<<<< HEAD
  %9 = unchecked_addr_cast %8#1 : $*UP<()> to $*UP<()>
  %10 = convert_function %7 : $@callee_owned (@out UP<()>, UBP<Element>) -> @error ErrorProtocol to $@callee_owned (@out UP<()>, UBP<Element>) -> @error ErrorProtocol
  try_apply %2<Element, UP<()>>(%8#1, %7, %0) : $@convention(method) <τ_0_0><τ_1_0> (@out τ_1_0, @owned @callee_owned (@out τ_1_0, UBP<τ_0_0>) -> @error ErrorProtocol, @guaranteed CAB<τ_0_0>) -> @error ErrorProtocol, normal bb1, error bb2
=======
  %9 = unchecked_addr_cast %8 : $*UP<()> to $*UP<()>
  %10 = convert_function %7 : $@callee_owned (@out UP<()>, UBP<Element>) -> @error ErrorType to $@callee_owned (@out UP<()>, UBP<Element>) -> @error ErrorType
  try_apply %2<Element, UP<()>>(%8, %7, %0) : $@convention(method) <τ_0_0><τ_1_0> (@out τ_1_0, @owned @callee_owned (@out τ_1_0, UBP<τ_0_0>) -> @error ErrorType, @guaranteed CAB<τ_0_0>) -> @error ErrorType, normal bb1, error bb2
>>>>>>> b58522b8

bb1(%12 : $()):
  %13 = load %8 : $*UP<()>
  dealloc_stack %8 : $*UP<()>
  return %13 : $UP<()>

bb2(%16 : $ErrorProtocol):
  unreachable
}


// Check that we don't crash on this.

// CHECK-LABEL: @simplified_branch_arg_has_result_value_1
// CHECK: [[B:%[0-9]+]] = alloc_box
// CHECK: br bb1([[B]]#1 : $*Builtin.Int32)
sil @simplified_branch_arg_has_result_value_1 : $@convention(thin) (@in Builtin.Int32) -> Builtin.Int32 {
entry(%0 : $*Builtin.Int32):
  %b = alloc_box $Builtin.Int32
  %i = integer_literal $Builtin.Int32, 0
  store %i to %b#1 : $*Builtin.Int32
  %p = project_box %b#0 : $@box Builtin.Int32
  br bb1(%p : $*Builtin.Int32)

bb1(%a : $*Builtin.Int32):
  %r = load %a : $*Builtin.Int32
  cond_br undef, bb1(%0 : $*Builtin.Int32), bb2

bb2:
  return %r : $Builtin.Int32
}

<|MERGE_RESOLUTION|>--- conflicted
+++ resolved
@@ -2414,15 +2414,9 @@
   %6 = function_ref @thunk_helper : $@convention(thin) <τ_0_0> (@out UP<()>, UBP<τ_0_0>, @owned @callee_owned (UBP<τ_0_0>) -> (UP<()>, @error ErrorProtocol)) -> @error ErrorProtocol
   %7 = partial_apply %6<Element>(%5) : $@convention(thin) <τ_0_0> (@out UP<()>, UBP<τ_0_0>, @owned @callee_owned (UBP<τ_0_0>) -> (UP<()>, @error ErrorProtocol)) -> @error ErrorProtocol
   %8 = alloc_stack $UP<()>
-<<<<<<< HEAD
-  %9 = unchecked_addr_cast %8#1 : $*UP<()> to $*UP<()>
+  %9 = unchecked_addr_cast %8 : $*UP<()> to $*UP<()>
   %10 = convert_function %7 : $@callee_owned (@out UP<()>, UBP<Element>) -> @error ErrorProtocol to $@callee_owned (@out UP<()>, UBP<Element>) -> @error ErrorProtocol
-  try_apply %2<Element, UP<()>>(%8#1, %7, %0) : $@convention(method) <τ_0_0><τ_1_0> (@out τ_1_0, @owned @callee_owned (@out τ_1_0, UBP<τ_0_0>) -> @error ErrorProtocol, @guaranteed CAB<τ_0_0>) -> @error ErrorProtocol, normal bb1, error bb2
-=======
-  %9 = unchecked_addr_cast %8 : $*UP<()> to $*UP<()>
-  %10 = convert_function %7 : $@callee_owned (@out UP<()>, UBP<Element>) -> @error ErrorType to $@callee_owned (@out UP<()>, UBP<Element>) -> @error ErrorType
-  try_apply %2<Element, UP<()>>(%8, %7, %0) : $@convention(method) <τ_0_0><τ_1_0> (@out τ_1_0, @owned @callee_owned (@out τ_1_0, UBP<τ_0_0>) -> @error ErrorType, @guaranteed CAB<τ_0_0>) -> @error ErrorType, normal bb1, error bb2
->>>>>>> b58522b8
+  try_apply %2<Element, UP<()>>(%8, %7, %0) : $@convention(method) <τ_0_0><τ_1_0> (@out τ_1_0, @owned @callee_owned (@out τ_1_0, UBP<τ_0_0>) -> @error ErrorProtocol, @guaranteed CAB<τ_0_0>) -> @error ErrorProtocol, normal bb1, error bb2
 
 bb1(%12 : $()):
   %13 = load %8 : $*UP<()>
