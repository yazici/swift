//===--- Driver.cpp - Swift compiler driver -------------------------------===//
//
// This source file is part of the Swift.org open source project
//
// Copyright (c) 2014 - 2016 Apple Inc. and the Swift project authors
// Licensed under Apache License v2.0 with Runtime Library Exception
//
// See http://swift.org/LICENSE.txt for license information
// See http://swift.org/CONTRIBUTORS.txt for the list of Swift project authors
//
//===----------------------------------------------------------------------===//
//
// This file contains implementations of parts of the compiler driver.
//
//===----------------------------------------------------------------------===//

#include "swift/Driver/Driver.h"

#include "ToolChains.h"
#include "swift/Strings.h"
#include "swift/AST/DiagnosticEngine.h"
#include "swift/AST/DiagnosticsDriver.h"
#include "swift/AST/DiagnosticsFrontend.h"
#include "swift/Basic/Fallthrough.h"
#include "swift/Basic/LLVM.h"
#include "swift/Basic/TaskQueue.h"
#include "swift/Basic/Version.h"
#include "swift/Basic/Range.h"
#include "swift/Driver/Action.h"
#include "swift/Driver/Compilation.h"
#include "swift/Driver/Job.h"
#include "swift/Driver/OutputFileMap.h"
#include "swift/Driver/ToolChain.h"
#include "swift/Option/Options.h"
#include "swift/Option/SanitizerOptions.h"
#include "swift/Parse/Lexer.h"
#include "swift/Config.h"
#include "llvm/ADT/DenseSet.h"
#include "llvm/ADT/STLExtras.h"
#include "llvm/ADT/SmallString.h"
#include "llvm/ADT/StringSwitch.h"
#include "llvm/Config/config.h"
#include "llvm/Option/Arg.h"
#include "llvm/Option/ArgList.h"
#include "llvm/Option/OptTable.h"
#include "llvm/Support/Debug.h"
#include "llvm/Support/ErrorHandling.h"
#include "llvm/Support/FileSystem.h"
#include "llvm/Support/Host.h"
#include "llvm/Support/MD5.h"
#include "llvm/Support/Path.h"
#include "llvm/Support/PrettyStackTrace.h"
#include "llvm/Support/raw_ostream.h"

#include "CompilationRecord.h"

#include <memory>

using namespace swift;
using namespace swift::driver;
using namespace llvm::opt;

Driver::Driver(StringRef DriverExecutable,
               StringRef Name,
               ArrayRef<const char *> Args,
               DiagnosticEngine &Diags)
  : Opts(createSwiftOptTable()), Diags(Diags),
    Name(Name), DriverExecutable(DriverExecutable),
    DefaultTargetTriple(llvm::sys::getDefaultTargetTriple()) {
      
  // The driver kind must be parsed prior to parsing arguments, since that
  // affects how arguments are parsed.
  parseDriverKind(Args.slice(1));
}

Driver::~Driver() {
  llvm::DeleteContainerSeconds(ToolChains);
}

void Driver::parseDriverKind(ArrayRef<const char *> Args) {
  // The default driver kind is determined by Name.
  StringRef DriverName = Name;

  std::string OptName;
  // However, the driver kind may be overridden if the first argument is
  // --driver-mode.
  if (Args.size() > 0) {
    OptName = getOpts().getOption(options::OPT_driver_mode).getPrefixedName();

    StringRef FirstArg(Args[0]);
    if (FirstArg.startswith(OptName))
      DriverName = FirstArg.drop_front(OptName.size());
  }

  Optional<DriverKind> Kind =
  llvm::StringSwitch<Optional<DriverKind>>(DriverName)
  .Case("swift", DriverKind::Interactive)
  .Case("swiftc", DriverKind::Batch)
  .Case("swift-autolink-extract", DriverKind::AutolinkExtract)
  .Case("swift-format", DriverKind::SwiftFormat)
  .Default(None);
  
  if (Kind.hasValue())
    driverKind = Kind.getValue();
  else if (!OptName.empty())
    Diags.diagnose({}, diag::error_invalid_arg_value, OptName, DriverName);
}

ArrayRef<const char *> Driver::getArgsWithoutProgramNameAndDriverMode(
                                      ArrayRef<const char *> Args) const {
  Args = Args.slice(1);
  if (Args.empty())
    return Args;

  const std::string OptName =
    getOpts().getOption(options::OPT_driver_mode).getPrefixedName();
  if (StringRef(Args[0]).startswith(OptName))
    Args = Args.slice(1);
  return Args;
}

static void validateArgs(DiagnosticEngine &diags, const ArgList &Args) {
  if (Args.hasArgNoClaim(options::OPT_import_underlying_module) &&
      Args.hasArgNoClaim(options::OPT_import_objc_header)) {
    diags.diagnose({}, diag::error_framework_bridging_header);
  }

  // Check minimum supported OS versions.
  if (const Arg *A = Args.getLastArg(options::OPT_target)) {
    llvm::Triple triple(llvm::Triple::normalize(A->getValue()));
    if (triple.isMacOSX()) {
      if (triple.isMacOSXVersionLT(10, 9))
        diags.diagnose(SourceLoc(), diag::error_os_minimum_deployment,
                       "OS X 10.9");
    } else if (triple.isiOS()) {
      if (triple.isTvOS()) {
        if (triple.isOSVersionLT(9, 0)) {
          diags.diagnose(SourceLoc(), diag::error_os_minimum_deployment,
                         "tvOS 9.0");
          return;
        }
      }
      if (triple.isOSVersionLT(7))
        diags.diagnose(SourceLoc(), diag::error_os_minimum_deployment,
                       "iOS 7");
    } else if (triple.isWatchOS()) {
      if (triple.isOSVersionLT(2, 0)) {
          diags.diagnose(SourceLoc(), diag::error_os_minimum_deployment,
                         "watchOS 2.0");
          return;
      }
    }
  }

  // Check for conflicting warning control flags
  if (Args.hasArg(options::OPT_suppress_warnings) &&
      Args.hasArg(options::OPT_warnings_as_errors)) {
    diags.diagnose(SourceLoc(), diag::error_conflicting_options,
                   "-warnings-as-errors", "-suppress-warnings");
  }
}

static void computeArgsHash(SmallString<32> &out, const DerivedArgList &args) {
  SmallVector<const Arg *, 32> interestingArgs;
  interestingArgs.reserve(args.size());
  std::copy_if(args.begin(), args.end(), std::back_inserter(interestingArgs),
               [](const Arg *arg) {
    return !arg->getOption().hasFlag(options::DoesNotAffectIncrementalBuild) &&
           arg->getOption().getKind() != Option::InputClass;
  });

  llvm::array_pod_sort(interestingArgs.begin(), interestingArgs.end(),
                       [](const Arg * const *lhs, const Arg * const *rhs)->int {
    auto cmpID = (*lhs)->getOption().getID() - (*rhs)->getOption().getID();
    if (cmpID != 0)
      return cmpID;
    return (*lhs)->getIndex() - (*rhs)->getIndex();
  });

  llvm::MD5 hash;
  for (const Arg *arg : interestingArgs) {
    hash.update(arg->getOption().getID());
    for (const char *value : const_cast<Arg *>(arg)->getValues())
      hash.update(value);
  }

  llvm::MD5::MD5Result hashBuf;
  hash.final(hashBuf);
  llvm::MD5::stringifyResult(hashBuf, out);
}

class Driver::InputInfoMap
    : public llvm::SmallDenseMap<const Arg *, CompileJobAction::InputInfo, 16> {
};
using InputInfoMap = Driver::InputInfoMap;

static bool failedToReadOutOfDateMap(bool ShowIncrementalBuildDecisions,
                                     StringRef buildRecordPath,
                                     StringRef reason = "") {
  if (ShowIncrementalBuildDecisions) {
    llvm::outs() << "Incremental compilation has been disabled due to "
                 << "malformed build record file '" << buildRecordPath << "'.";
    if (!reason.empty()) {
      llvm::outs() << " " << reason;
    }
    llvm::outs() << "\n";
  }
  return true;
}

static bool populateOutOfDateMap(InputInfoMap &map, StringRef argsHashStr,
                                 const InputFileList &inputs,
                                 StringRef buildRecordPath,
                                 bool ShowIncrementalBuildDecisions) {
  // Treat a missing file as "no previous build".
  auto buffer = llvm::MemoryBuffer::getFile(buildRecordPath);
  if (!buffer)
    return false;

  namespace yaml = llvm::yaml;
  using InputInfo = CompileJobAction::InputInfo;

  llvm::SourceMgr SM;
  yaml::Stream stream(buffer.get()->getMemBufferRef(), SM);

  auto I = stream.begin();
  if (I == stream.end() || !I->getRoot())
    return failedToReadOutOfDateMap(ShowIncrementalBuildDecisions,
                                    buildRecordPath);

  auto *topLevelMap = dyn_cast<yaml::MappingNode>(I->getRoot());
  if (!topLevelMap)
    return failedToReadOutOfDateMap(ShowIncrementalBuildDecisions,
                                    buildRecordPath);
  SmallString<64> scratch;

  llvm::StringMap<InputInfo> previousInputs;
  bool versionValid = false;
  bool optionsMatch = true;

  auto readTimeValue = [&scratch](yaml::Node *node,
                                  llvm::sys::TimePoint<> &timeValue) -> bool {
    auto *seq = dyn_cast<yaml::SequenceNode>(node);
    if (!seq)
      return true;

    auto seqI = seq->begin(), seqE = seq->end();
    if (seqI == seqE)
      return true;

    auto *secondsRaw = dyn_cast<yaml::ScalarNode>(&*seqI);
    if (!secondsRaw)
      return true;
    std::time_t parsedSeconds;
    if (secondsRaw->getValue(scratch).getAsInteger(10, parsedSeconds))
      return true;

    ++seqI;
    if (seqI == seqE)
      return true;

    auto *nanosecondsRaw = dyn_cast<yaml::ScalarNode>(&*seqI);
    if (!nanosecondsRaw)
      return true;
    std::chrono::system_clock::rep parsedNanoseconds;
    if (nanosecondsRaw->getValue(scratch).getAsInteger(10, parsedNanoseconds))
      return true;

    ++seqI;
    if (seqI != seqE)
      return true;

    timeValue = llvm::sys::TimePoint<>(std::chrono::seconds(parsedSeconds));
    timeValue += std::chrono::nanoseconds(parsedNanoseconds);
    return false;
  };

  // FIXME: LLVM's YAML support does incremental parsing in such a way that
  // for-range loops break.
  SmallString<64> CompilationRecordSwiftVersion;
  for (auto i = topLevelMap->begin(), e = topLevelMap->end(); i != e; ++i) {
    auto *key = cast<yaml::ScalarNode>(i->getKey());
    StringRef keyStr = key->getValue(scratch);

    using compilation_record::TopLevelKey;
    if (keyStr == compilation_record::getName(TopLevelKey::Version)) {
      auto *value = dyn_cast<yaml::ScalarNode>(i->getValue());
      if (!value) {
        auto reason = ("Malformed value for key '" + keyStr + "'.")
          .toStringRef(scratch);
        return failedToReadOutOfDateMap(ShowIncrementalBuildDecisions,
                                        buildRecordPath, reason);
      }

      // NB: We check against
      // swift::version::Version::getCurrentLanguageVersion() here because any
      // -swift-version argument is handled in the argsHashStr check that
      // follows.
      CompilationRecordSwiftVersion = value->getValue(scratch);
      versionValid = (CompilationRecordSwiftVersion
                      == version::getSwiftFullVersion(
                        version::Version::getCurrentLanguageVersion()));

    } else if (keyStr == compilation_record::getName(TopLevelKey::Options)) {
      auto *value = dyn_cast<yaml::ScalarNode>(i->getValue());
      if (!value)
        return true;
      optionsMatch = (argsHashStr == value->getValue(scratch));

    } else if (keyStr == compilation_record::getName(TopLevelKey::BuildTime)) {
      auto *value = dyn_cast<yaml::SequenceNode>(i->getValue());
<<<<<<< HEAD
      if (!value)
        return true;
      llvm::sys::TimePoint<> timeVal;
=======
      if (!value) {
        auto reason = ("Malformed value for key '" + keyStr + "'.")
          .toStringRef(scratch);
        return failedToReadOutOfDateMap(ShowIncrementalBuildDecisions,
                                        buildRecordPath, reason);
      }
      llvm::sys::TimeValue timeVal;
>>>>>>> 67f4ae07
      if (readTimeValue(i->getValue(), timeVal))
        return true;
      map[nullptr] = { InputInfo::NeedsCascadingBuild, timeVal };

    } else if (keyStr == compilation_record::getName(TopLevelKey::Inputs)) {
      auto *inputMap = dyn_cast<yaml::MappingNode>(i->getValue());
      if (!inputMap) {
        auto reason = ("Malformed value for key '" + keyStr + "'.")
          .toStringRef(scratch);
        return failedToReadOutOfDateMap(ShowIncrementalBuildDecisions,
                                        buildRecordPath, reason);
      }

      // FIXME: LLVM's YAML support does incremental parsing in such a way that
      // for-range loops break.
      for (auto i = inputMap->begin(), e = inputMap->end(); i != e; ++i) {
        auto *key = dyn_cast<yaml::ScalarNode>(i->getKey());
        if (!key)
          return true;

        auto *value = dyn_cast<yaml::SequenceNode>(i->getValue());
        if (!value)
          return true;

        using compilation_record::getInfoStatusForIdentifier;
        auto previousBuildState =
          getInfoStatusForIdentifier(value->getRawTag());
        if (!previousBuildState)
          return true;

        llvm::sys::TimePoint<> timeValue;
        if (readTimeValue(value, timeValue))
          return true;

        auto inputName = key->getValue(scratch);
        previousInputs[inputName] = { *previousBuildState, timeValue };
      }
    }
  }

  if (!versionValid) {
    if (ShowIncrementalBuildDecisions) {
      auto v = version::getSwiftFullVersion(
          version::Version::getCurrentLanguageVersion());
      llvm::outs() << "Incremental compilation has been disabled, due to a "
                   << "compiler version mismatch.\n"
                   << "\tCompiling with: " << v << "\n"
                   << "\tPreviously compiled with: "
                   << CompilationRecordSwiftVersion << "\n";
    }
    return true;
  }

  if (!optionsMatch) {
    if (ShowIncrementalBuildDecisions) {
      llvm::outs() << "Incremental compilation has been disabled, because "
                   << "different arguments were passed to the compiler.\n";
    }
    return true;
  }

  size_t numInputsFromPrevious = 0;
  for (auto &inputPair : inputs) {
    auto iter = previousInputs.find(inputPair.second->getValue());
    if (iter == previousInputs.end()) {
      map[inputPair.second] = InputInfo::makeNewlyAdded();
      continue;
    }
    ++numInputsFromPrevious;
    map[inputPair.second] = iter->getValue();
  }

  if (numInputsFromPrevious == previousInputs.size()) {
    return false;
  } else {
    // If a file was removed, we've lost its dependency info. Rebuild everything.
    // FIXME: Can we do better?
    if (ShowIncrementalBuildDecisions) {
      llvm::StringSet<> inputArgs;
      for (auto &inputPair : inputs) {
        inputArgs.insert(inputPair.second->getValue());
      }

      SmallVector<StringRef, 8> missingInputs;
      for (auto &previousInput : previousInputs) {
        auto previousInputArg = previousInput.getKey();
        if (inputArgs.find(previousInputArg) == inputArgs.end()) {
          missingInputs.push_back(previousInputArg);
        }
      }

      llvm::outs() << "Incremental compilation has been disabled, because "
                   << "the following inputs were used in the previous "
                   << "compilation, but not in the current compilation:\n";
      for (auto &missing : missingInputs) {
        llvm::outs() << "\t" << missing << "\n";
      }
    }
    return true;
  }
}

std::unique_ptr<Compilation> Driver::buildCompilation(
    ArrayRef<const char *> Args) {
  llvm::PrettyStackTraceString CrashInfo("Compilation construction");

  llvm::sys::TimePoint<> StartTime = std::chrono::system_clock::now();

  std::unique_ptr<InputArgList> ArgList(parseArgStrings(Args.slice(1)));
  if (Diags.hadAnyError())
    return nullptr;

  // Claim --driver-mode here, since it's already been handled.
  (void) ArgList->hasArg(options::OPT_driver_mode);

  bool DriverPrintActions = ArgList->hasArg(options::OPT_driver_print_actions);
  bool DriverPrintOutputFileMap =
    ArgList->hasArg(options::OPT_driver_print_output_file_map);
  DriverPrintBindings = ArgList->hasArg(options::OPT_driver_print_bindings);
  bool DriverPrintJobs = ArgList->hasArg(options::OPT_driver_print_jobs);
  bool DriverSkipExecution =
    ArgList->hasArg(options::OPT_driver_skip_execution);
  bool ShowIncrementalBuildDecisions =
    ArgList->hasArg(options::OPT_driver_show_incremental);

  bool Incremental = ArgList->hasArg(options::OPT_incremental);
  if (ArgList->hasArg(options::OPT_whole_module_optimization)) {
    if (Incremental && ShowIncrementalBuildDecisions) {
      llvm::outs() << "Incremental compilation has been disabled, because it "
                   << "is not compatible with whole module optimization.";
    }
    Incremental = false;
  }
  if (ArgList->hasArg(options::OPT_embed_bitcode)) {
    if (Incremental && ShowIncrementalBuildDecisions) {
      llvm::outs() << "Incremental compilation has been disabled, because it "
                   << "is not currently compatible with embedding LLVM IR "
                   << "bitcode.";
    }
    Incremental = false;
  }

  bool SaveTemps = ArgList->hasArg(options::OPT_save_temps);
  bool ContinueBuildingAfterErrors =
    ArgList->hasArg(options::OPT_continue_building_after_errors);
  bool ShowDriverTimeCompilation =
    ArgList->hasArg(options::OPT_driver_time_compilation);

  std::unique_ptr<DerivedArgList> TranslatedArgList(
    translateInputArgs(*ArgList));

  if (const Arg *A = ArgList->getLastArg(options::OPT_target))
    DefaultTargetTriple = llvm::Triple::normalize(A->getValue());

  validateArgs(Diags, *TranslatedArgList);

  if (Diags.hadAnyError())
    return nullptr;
  
  const ToolChain *TC = getToolChain(*ArgList);
  if (!TC) {
    Diags.diagnose(SourceLoc(), diag::error_unknown_target,
                   ArgList->getLastArg(options::OPT_target)->getValue());
    return nullptr;
  }

  if (!handleImmediateArgs(*TranslatedArgList, *TC)) {
    return nullptr;
  }

  // Construct the list of inputs.
  InputFileList Inputs;
  buildInputs(*TC, *TranslatedArgList, Inputs);

  if (Diags.hadAnyError())
    return nullptr;

  // Determine the OutputInfo for the driver.
  OutputInfo OI;
  buildOutputInfo(*TC, *TranslatedArgList, Inputs, OI);

  if (Diags.hadAnyError())
    return nullptr;

  assert(OI.CompilerOutputType != types::ID::TY_INVALID &&
         "buildOutputInfo() must set a valid output type!");

  if (OI.CompilerMode == OutputInfo::Mode::REPL)
    // REPL mode expects no input files, so suppress the error.
    SuppressNoInputFilesError = true;

  std::unique_ptr<OutputFileMap> OFM = buildOutputFileMap(*TranslatedArgList);

  if (Diags.hadAnyError())
    return nullptr;

  if (DriverPrintOutputFileMap) {
    if (OFM)
      OFM->dump(llvm::errs(), true);
    else
      Diags.diagnose(SourceLoc(), diag::error_no_output_file_map_specified);
    return nullptr;
  }

  SmallString<32> ArgsHash;
  computeArgsHash(ArgsHash, *TranslatedArgList);

  InputInfoMap outOfDateMap;
  bool rebuildEverything = true;
  if (Incremental) {
    if (!OFM) {
      // FIXME: This should work without an output file map. We should have
      // another way to specify a build record and where to put intermediates.
      Diags.diagnose(SourceLoc(), diag::incremental_requires_output_file_map);

    } else {
      StringRef buildRecordPath;
      if (auto *masterOutputMap = OFM->getOutputMapForSingleOutput()) {
        auto iter = masterOutputMap->find(types::TY_SwiftDeps);
        if (iter != masterOutputMap->end())
          buildRecordPath = iter->second;
      }

      if (buildRecordPath.empty()) {
        Diags.diagnose(SourceLoc(),
                       diag::incremental_requires_build_record_entry,
                       types::getTypeName(types::TY_SwiftDeps));
        rebuildEverything = true;

      } else {
        if (populateOutOfDateMap(outOfDateMap, ArgsHash, Inputs,
                                 buildRecordPath,
                                 ShowIncrementalBuildDecisions)) {
          // FIXME: Distinguish errors from "file removed", which is benign.
        } else {
          rebuildEverything = false;
        }
      }
    }
  }

  // Construct the graph of Actions.
  ActionList Actions;
  buildActions(*TC, *TranslatedArgList, Inputs, OI, OFM.get(),
               rebuildEverything ? nullptr : &outOfDateMap, Actions);

  if (Diags.hadAnyError())
    return nullptr;

  if (DriverPrintActions) {
    printActions(Actions);
    return nullptr;
  }

  unsigned NumberOfParallelCommands = 1;
  if (const Arg *A = ArgList->getLastArg(options::OPT_j)) {
    if (StringRef(A->getValue()).getAsInteger(10, NumberOfParallelCommands)) {
      Diags.diagnose(SourceLoc(), diag::error_invalid_arg_value,
                     A->getAsString(*ArgList), A->getValue());
      return nullptr;
    }
  }

  OutputLevel Level = OutputLevel::Normal;
  if (const Arg *A = ArgList->getLastArg(options::OPT_v,
                                         options::OPT_parseable_output)) {
    if (A->getOption().matches(options::OPT_v))
      Level = OutputLevel::Verbose;
    else if (A->getOption().matches(options::OPT_parseable_output))
      Level = OutputLevel::Parseable;
    else
      llvm_unreachable("Unknown OutputLevel argument!");
  }

  std::unique_ptr<Compilation> C(new Compilation(Diags, Level,
                                                 std::move(ArgList),
                                                 std::move(TranslatedArgList),
                                                 std::move(Inputs),
                                                 ArgsHash, StartTime,
                                                 NumberOfParallelCommands,
                                                 Incremental,
                                                 DriverSkipExecution,
                                                 SaveTemps,
                                                 ShowDriverTimeCompilation));

  buildJobs(Actions, OI, OFM.get(), *TC, *C);

  // For updating code we need to go through all the files and pick up changes,
  // even if they have compiler errors. Also for getting bulk fixits, or for when
  // users explicitly request to continue building despite errors.
  if (OI.CompilerMode == OutputInfo::Mode::UpdateCode ||
      OI.ShouldGenerateFixitEdits ||
      ContinueBuildingAfterErrors)
    C->setContinueBuildingAfterErrors();

  if (ShowIncrementalBuildDecisions)
    C->setShowsIncrementalBuildDecisions();

  // This has to happen after building jobs, because otherwise we won't even
  // emit .swiftdeps files for the next build.
  if (rebuildEverything)
    C->disableIncrementalBuild();

  if (OFM) {
    if (auto *masterOutputMap = OFM->getOutputMapForSingleOutput()) {
      C->setCompilationRecordPath(masterOutputMap->lookup(types::TY_SwiftDeps));

      auto buildEntry = outOfDateMap.find(nullptr);
      if (buildEntry != outOfDateMap.end())
        C->setLastBuildTime(buildEntry->second.previousModTime);
    }
  }

  if (Diags.hadAnyError())
    return nullptr;

  if (DriverPrintBindings)
    return nullptr;

  if (DriverPrintJobs) {
    printJobs(*C);
    return nullptr;
  }

  return C;
}

static Arg *makeInputArg(const DerivedArgList &Args, OptTable &Opts,
                         StringRef Value) {
  Arg *A = new Arg(Opts.getOption(options::OPT_INPUT), Value,
                   Args.getBaseArgs().MakeIndex(Value), Value.data());
  A->claim();
  return A;
}


typedef std::function<void(InputArgList &, unsigned)> RemainingArgsHandler;

std::unique_ptr<InputArgList>
parseArgsUntil(const llvm::opt::OptTable& Opts,
               const char *const *ArgBegin,
               const char *const *ArgEnd,
               unsigned &MissingArgIndex,
               unsigned &MissingArgCount,
               unsigned FlagsToInclude,
               unsigned FlagsToExclude,
               llvm::opt::OptSpecifier UntilOption,
               RemainingArgsHandler RemainingHandler) {
  auto Args = llvm::make_unique<InputArgList>(ArgBegin, ArgEnd);

  // FIXME: Handle '@' args (or at least error on them).

  bool CheckUntil = UntilOption != options::OPT_INVALID;
  MissingArgIndex = MissingArgCount = 0;
  unsigned Index = 0, End = ArgEnd - ArgBegin;
  while (Index < End) {
    // Ignore empty arguments (other things may still take them as arguments).
    StringRef Str = Args->getArgString(Index);
    if (Str == "") {
      ++Index;
      continue;
    }

    unsigned Prev = Index;
    Arg *A = Opts.ParseOneArg(*Args, Index, FlagsToInclude, FlagsToExclude);
    assert(Index > Prev && "Parser failed to consume argument.");

    // Check for missing argument error.
    if (!A) {
      assert(Index >= End && "Unexpected parser error.");
      assert(Index - Prev - 1 && "No missing arguments!");
      MissingArgIndex = Prev;
      MissingArgCount = Index - Prev - 1;
      break;
    }

    Args->append(A);

    if (CheckUntil && A->getOption().matches(UntilOption)) {
      if (Index < End)
        RemainingHandler(*Args, Index);
      return Args;
    }
  }

  return Args;
}

// Parse all args until we see an input, and then collect the remaining
// arguments into a synthesized "--" option.
static std::unique_ptr<InputArgList>
parseArgStringsForInteractiveDriver(const llvm::opt::OptTable& Opts,
                                    ArrayRef<const char *> Args,
                                    unsigned &MissingArgIndex,
                                    unsigned &MissingArgCount,
                                    unsigned FlagsToInclude,
                                    unsigned FlagsToExclude) {
  return parseArgsUntil(Opts, Args.begin(), Args.end(), MissingArgIndex,
                        MissingArgCount, FlagsToInclude, FlagsToExclude,
                        options::OPT_INPUT,
                        [&](InputArgList &Args, unsigned NextIndex) {
    assert(NextIndex < Args.getNumInputArgStrings());
    // Synthesize -- remaining args...
    Arg *Remaining =
        new Arg(Opts.getOption(options::OPT__DASH_DASH), "--", NextIndex);
    for (unsigned N = Args.getNumInputArgStrings(); NextIndex != N;
         ++NextIndex) {
      Remaining->getValues().push_back(Args.getArgString(NextIndex));
    }
    Args.append(Remaining);
  });
}

std::unique_ptr<InputArgList>
Driver::parseArgStrings(ArrayRef<const char *> Args) {
  unsigned IncludedFlagsBitmask = 0;
  unsigned ExcludedFlagsBitmask = options::NoDriverOption;
  unsigned MissingArgIndex, MissingArgCount;
  std::unique_ptr<InputArgList> ArgList;

  if (driverKind == DriverKind::Interactive) {
    ArgList = parseArgStringsForInteractiveDriver(getOpts(), Args,
        MissingArgIndex, MissingArgCount, IncludedFlagsBitmask,
        ExcludedFlagsBitmask);

  } else {
    ArgList = llvm::make_unique<InputArgList>(
        getOpts().ParseArgs(Args, MissingArgIndex, MissingArgCount,
                            IncludedFlagsBitmask, ExcludedFlagsBitmask));
  }

  assert(ArgList && "no argument list");

  // Check for missing argument error.
  if (MissingArgCount) {
    Diags.diagnose(SourceLoc(), diag::error_missing_arg_value,
                   ArgList->getArgString(MissingArgIndex), MissingArgCount);
    return nullptr;
  }

  // Check for unknown arguments.
  for (const Arg *A : make_range(ArgList->filtered_begin(options::OPT_UNKNOWN),
       ArgList->filtered_end())) {
    Diags.diagnose(SourceLoc(), diag::error_unknown_arg,
                   A->getAsString(*ArgList));
  }

  // Check for unsupported options
  unsigned UnsupportedFlag = 0;
  if (driverKind == DriverKind::Interactive)
    UnsupportedFlag = options::NoInteractiveOption;
  else if (driverKind == DriverKind::Batch)
    UnsupportedFlag = options::NoBatchOption;

  if (UnsupportedFlag)
    for (const Arg *A : *ArgList)
      if (A->getOption().hasFlag(UnsupportedFlag))
        Diags.diagnose(SourceLoc(), diag::error_unsupported_option,
            ArgList->getArgString(A->getIndex()), Name,
            UnsupportedFlag == options::NoBatchOption ? "swift" : "swiftc");

  return ArgList;
}

DerivedArgList *Driver::translateInputArgs(const InputArgList &ArgList) const {
  DerivedArgList *DAL = new DerivedArgList(ArgList);

  for (Arg *A : ArgList) {
    // If we're not in immediate mode, pick up inputs via the -- option.
    if (driverKind != DriverKind::Interactive && A->getOption().matches(options::OPT__DASH_DASH)) {
      A->claim();
      for (unsigned i = 0, e = A->getNumValues(); i != e; ++i) {
        DAL->append(makeInputArg(*DAL, *Opts, A->getValue(i)));
      }
      continue;
    }
    DAL->append(A);
  }
  return DAL;
}

/// \brief Check that the file referenced by \p Input exists. If it doesn't,
/// issue a diagnostic and return false.
static bool checkInputExistence(const Driver &D, const DerivedArgList &Args,
                                DiagnosticEngine &Diags, StringRef Input) {
  if (!D.getCheckInputFilesExist())
    return true;

  // stdin always exists.
  if (Input == "-")
    return true;

  if (llvm::sys::fs::exists(Input))
    return true;

  Diags.diagnose(SourceLoc(), diag::error_no_such_file_or_directory, Input);
  return false;
}

void Driver::buildInputs(const ToolChain &TC,
                         const DerivedArgList &Args,
                         InputFileList &Inputs) const {
  types::ID InputType = types::TY_Nothing;
  Arg *InputTypeArg = nullptr;

  llvm::StringMap<StringRef> SourceFileNames;

  for (Arg *A : Args) {
    if (A->getOption().getKind() == Option::InputClass) {
      StringRef Value = A->getValue();
      types::ID Ty = types::TY_INVALID;

      if (InputType == types::TY_Nothing) {
        // If there was an explicit arg for this, claim it.
        if (InputTypeArg)
          InputTypeArg->claim();

        // stdin must be handled specially.
        if (Value.equals("-")) {
          // By default, treat stdin as Swift input.
          // FIXME: should we limit this inference to specific modes?
          Ty = types::TY_Swift;
        } else {
          // Otherwise lookup by extension.
          Ty = TC.lookupTypeForExtension(llvm::sys::path::extension(Value));

          if (Ty == types::TY_INVALID) {
            // FIXME: should we adjust this inference in certain modes?
            Ty = types::TY_Object;
          }
        }
      } else {
        assert(InputTypeArg && "InputType set w/o InputTypeArg");
        InputTypeArg->claim();
        Ty = InputType;
      }

      if (checkInputExistence(*this, Args, Diags, Value))
        Inputs.push_back(std::make_pair(Ty, A));

      if (Ty == types::TY_Swift) {
        StringRef Basename = llvm::sys::path::filename(Value);
        if (!SourceFileNames.insert({Basename, Value}).second) {
          Diags.diagnose(SourceLoc(), diag::error_two_files_same_name,
                         Basename, SourceFileNames[Basename], Value);
          Diags.diagnose(SourceLoc(), diag::note_explain_two_files_same_name);
        }
      }
    }

    // FIXME: add -x support (or equivalent)
  }
}

static bool maybeBuildingExecutable(const OutputInfo &OI,
                                    const DerivedArgList &Args,
                                    const InputFileList &Inputs) {
  switch (OI.LinkAction) {
  case LinkKind::Executable:
    return true;
  case LinkKind::DynamicLibrary:
    return false;
  case LinkKind::None:
    break;
  }

  if (Args.hasArg(options::OPT_parse_as_library, options::OPT_parse_stdlib))
    return false;
  return Inputs.size() == 1;
}

static void diagnoseOutputModeArg(DiagnosticEngine &diags, const Arg *arg,
                                  bool hasInputs, const DerivedArgList &args,
                                  bool isInteractiveDriver,
                                  StringRef driverName) {
  switch (arg->getOption().getID()) {

  case options::OPT_i:
    diags.diagnose(SourceLoc(), diag::error_i_mode,
                   isInteractiveDriver ? driverName : "swift");
    break;

  case options::OPT_repl:
    if (isInteractiveDriver && !hasInputs)
      diags.diagnose(SourceLoc(), diag::warning_unnecessary_repl_mode,
                     args.getArgString(arg->getIndex()), driverName);
    break;

  default:
    break;
  }
}

static bool isSDKTooOld(StringRef sdkPath, clang::VersionTuple minVersion,
                        StringRef firstPrefix, StringRef secondPrefix = {}) {
  // FIXME: This is a hack.
  // We should be looking at the SDKSettings.plist.
  StringRef sdkDirName = llvm::sys::path::filename(sdkPath);

  size_t versionStart = sdkDirName.rfind(firstPrefix);
  if (versionStart != StringRef::npos) {
    versionStart += firstPrefix.size();
  } else if (!secondPrefix.empty()) {
    versionStart = sdkDirName.rfind(secondPrefix);
    if (versionStart != StringRef::npos)
      versionStart += secondPrefix.size();
  }
  if (versionStart == StringRef::npos)
    return false;

  size_t versionEnd = sdkDirName.rfind(".Internal");
  if (versionEnd == StringRef::npos)
    versionEnd = sdkDirName.rfind(".sdk");
  if (versionEnd == StringRef::npos)
    return false;

  clang::VersionTuple version;
  if (version.tryParse(sdkDirName.slice(versionStart, versionEnd)))
    return false;
  return version < minVersion;
}

/// Returns true if the given SDK path points to an SDK that is too old for
/// the given target.
static bool isSDKTooOld(StringRef sdkPath, const llvm::Triple &target) {
  if (target.isMacOSX()) {
    return isSDKTooOld(sdkPath, clang::VersionTuple(10, 12), "OSX");

  } else if (target.isiOS()) {
    // Includes both iOS and TVOS.
    return isSDKTooOld(sdkPath, clang::VersionTuple(10, 0), "Simulator", "OS");

  } else if (target.isWatchOS()) {
    return isSDKTooOld(sdkPath, clang::VersionTuple(3, 0), "Simulator", "OS");

  } else {
    return false;
  }
}

void Driver::buildOutputInfo(const ToolChain &TC, const DerivedArgList &Args,
                             const InputFileList &Inputs,
                             OutputInfo &OI) const {
  // By default, the driver does not link its output; this will be updated
  // appropriately below if linking is required.

  if (driverKind == DriverKind::Interactive) {
    OI.CompilerMode = OutputInfo::Mode::Immediate;
    if (Inputs.empty())
      OI.CompilerMode = OutputInfo::Mode::REPL;
    OI.CompilerOutputType = types::TY_Nothing;

  } else { // DriverKind::Batch
    OI.CompilerMode = OutputInfo::Mode::StandardCompile;
    if (Args.hasArg(options::OPT_whole_module_optimization))
      OI.CompilerMode = OutputInfo::Mode::SingleCompile;
    OI.CompilerOutputType = types::TY_Object;
  }

  if (const Arg *A = Args.getLastArg(options::OPT_num_threads)) {
    if (StringRef(A->getValue()).getAsInteger(10, OI.numThreads)) {
      Diags.diagnose(SourceLoc(), diag::error_invalid_arg_value,
                     A->getAsString(Args), A->getValue());
    }
  }

  const Arg *const OutputModeArg = Args.getLastArg(options::OPT_modes_Group);

  if (!OutputModeArg) {
    if (Args.hasArg(options::OPT_emit_module, options::OPT_emit_module_path)) {
      OI.CompilerOutputType = types::TY_SwiftModuleFile;
    } else if (driverKind != DriverKind::Interactive) {
      OI.LinkAction = LinkKind::Executable;
    }
  } else if (Args.hasArg(options::OPT_update_code)) {
    OI.CompilerMode = OutputInfo::Mode::UpdateCode;
    OI.CompilerOutputType = types::TY_Remapping;
    OI.LinkAction = LinkKind::None;
  } else {
    diagnoseOutputModeArg(Diags, OutputModeArg, !Inputs.empty(), Args,
                          driverKind == DriverKind::Interactive, Name);

    switch (OutputModeArg->getOption().getID()) {
    case options::OPT_emit_executable:
      OI.LinkAction = LinkKind::Executable;
      OI.CompilerOutputType = types::TY_Object;
      break;

    case options::OPT_emit_library:
      OI.LinkAction = LinkKind::DynamicLibrary;
      OI.CompilerOutputType = types::TY_Object;
      break;

    case options::OPT_emit_object:
      OI.CompilerOutputType = types::TY_Object;
      break;

    case options::OPT_emit_assembly:
      OI.CompilerOutputType = types::TY_Assembly;
      break;

    case options::OPT_emit_sil:
      OI.CompilerOutputType = types::TY_SIL;
      break;

    case options::OPT_emit_silgen:
      OI.CompilerOutputType = types::TY_RawSIL;
      break;

    case options::OPT_emit_sib:
      OI.CompilerOutputType = types::TY_SIB;
      break;

    case options::OPT_emit_sibgen:
      OI.CompilerOutputType = types::TY_RawSIB;
      break;

    case options::OPT_emit_ir:
      OI.CompilerOutputType = types::TY_LLVM_IR;
      break;

    case options::OPT_emit_bc:
      OI.CompilerOutputType = types::TY_LLVM_BC;
      break;

    case options::OPT_parse:
    case options::OPT_dump_parse:
    case options::OPT_dump_ast:
    case options::OPT_print_ast:
    case options::OPT_dump_type_refinement_contexts:
    case options::OPT_dump_scope_maps:
    case options::OPT_dump_interface_hash:
      OI.CompilerOutputType = types::TY_Nothing;
      break;

    case options::OPT_i:
      // Keep the default output/mode; this flag was removed and should already
      // have been diagnosed above.
      assert(Diags.hadAnyError() && "-i flag was removed");
      break;

    case options::OPT_repl:
    case options::OPT_deprecated_integrated_repl:
    case options::OPT_lldb_repl:
      OI.CompilerOutputType = types::TY_Nothing;
      OI.CompilerMode = OutputInfo::Mode::REPL;
      break;

    default:
      llvm_unreachable("unknown mode");
    }
  }

  assert(OI.CompilerOutputType != types::ID::TY_INVALID);

  if (const Arg *A = Args.getLastArg(options::OPT_g_Group)) {
    if (A->getOption().matches(options::OPT_g))
      OI.DebugInfoKind = IRGenDebugInfoKind::Normal;
    else if (A->getOption().matches(options::OPT_gline_tables_only))
      OI.DebugInfoKind = IRGenDebugInfoKind::LineTables;
    else if (A->getOption().matches(options::OPT_gdwarf_types))
      OI.DebugInfoKind = IRGenDebugInfoKind::DwarfTypes;
    else
      assert(A->getOption().matches(options::OPT_gnone) &&
             "unknown -g<kind> option");
  }

  if (Args.hasArg(options::OPT_emit_module, options::OPT_emit_module_path)) {
    // The user has requested a module, so generate one and treat it as
    // top-level output.
    OI.ShouldGenerateModule = true;
    OI.ShouldTreatModuleAsTopLevelOutput = true;
  } else if ((OI.DebugInfoKind > IRGenDebugInfoKind::LineTables &&
              OI.shouldLink()) ||
             Args.hasArg(options::OPT_emit_objc_header,
                         options::OPT_emit_objc_header_path)) {
    // An option has been passed which requires a module, but the user hasn't
    // requested one. Generate a module, but treat it as an intermediate output.
    OI.ShouldGenerateModule = true;
    OI.ShouldTreatModuleAsTopLevelOutput = false;
  } else {
    // No options require a module, so don't generate one.
    OI.ShouldGenerateModule = false;
    OI.ShouldTreatModuleAsTopLevelOutput = false;
  }

  if (OI.ShouldGenerateModule &&
      (OI.CompilerMode == OutputInfo::Mode::REPL ||
       OI.CompilerMode == OutputInfo::Mode::Immediate)) {
    Diags.diagnose(SourceLoc(), diag::error_mode_cannot_emit_module);
    return;
  }

  if (const Arg *A = Args.getLastArg(options::OPT_module_name)) {
    OI.ModuleName = A->getValue();
  } else if (OI.CompilerMode == OutputInfo::Mode::REPL) {
    // REPL mode should always use the REPL module.
    OI.ModuleName = "REPL";
  } else if (const Arg *A = Args.getLastArg(options::OPT_o)) {
    OI.ModuleName = llvm::sys::path::stem(A->getValue());
    if (OI.LinkAction == LinkKind::DynamicLibrary &&
        !llvm::sys::path::extension(A->getValue()).empty() &&
        StringRef(OI.ModuleName).startswith("lib")) {
      // Chop off a "lib" prefix if we're building a library.
      OI.ModuleName.erase(0, strlen("lib"));
    }
  } else if (Inputs.size() == 1) {
    OI.ModuleName = llvm::sys::path::stem(Inputs.front().second->getValue());
  }

  if (!Lexer::isIdentifier(OI.ModuleName) ||
      (OI.ModuleName == STDLIB_NAME &&
       !Args.hasArg(options::OPT_parse_stdlib))) {
    OI.ModuleNameIsFallback = true;
    if (OI.CompilerOutputType == types::TY_Nothing ||
        maybeBuildingExecutable(OI, Args, Inputs))
      OI.ModuleName = "main";
    else if (!Inputs.empty() || OI.CompilerMode == OutputInfo::Mode::REPL) {
      // Having an improper module name is only bad if we have inputs or if
      // we're in REPL mode.
      auto DID = (OI.ModuleName == STDLIB_NAME) ? diag::error_stdlib_module_name
                                                : diag::error_bad_module_name;
      Diags.diagnose(SourceLoc(), DID,
                     OI.ModuleName, !Args.hasArg(options::OPT_module_name));
      OI.ModuleName = "__bad__";
    }
  }

  if (Args.hasArg(options::OPT_fixit_code)) {
    OI.ShouldGenerateFixitEdits = true;
  }

  {
    if (const Arg *A = Args.getLastArg(options::OPT_sdk)) {
      OI.SDKPath = A->getValue();
    } else if (const char *SDKROOT = getenv("SDKROOT")) {
      OI.SDKPath = SDKROOT;
    } else if (OI.CompilerMode == OutputInfo::Mode::Immediate ||
               OI.CompilerMode == OutputInfo::Mode::REPL) {
      if (TC.getTriple().isMacOSX()) {
        // In immediate modes, use the SDK provided by xcrun.
        // This will prefer the SDK alongside the Swift found by "xcrun swift".
        // We don't do this in compilation modes because defaulting to the
        // latest SDK may not be intended.
        auto xcrunPath = llvm::sys::findProgramByName("xcrun");
        if (!xcrunPath.getError()) {
          const char *args[] = {
            "--show-sdk-path", "--sdk", "macosx", nullptr
          };
          sys::TaskQueue queue;
          queue.addTask(xcrunPath->c_str(), args);
          queue.execute(nullptr,
                        [&OI](sys::ProcessId PID,
                              int returnCode,
                              StringRef output,
                              void *unused) -> sys::TaskFinishedResponse {
            if (returnCode == 0) {
              output = output.rtrim();
              auto lastLineStart = output.find_last_of("\n\r");
              if (lastLineStart != StringRef::npos)
                output = output.substr(lastLineStart+1);
              if (output.empty())
                OI.SDKPath = "/";
              else
                OI.SDKPath = output.str();
            }
            return sys::TaskFinishedResponse::ContinueExecution;
          });
        }
      }
    }

    if (!OI.SDKPath.empty()) {
      // Delete a trailing /.
      if (OI.SDKPath.size() > 1 &&
          llvm::sys::path::is_separator(OI.SDKPath.back())) {
        OI.SDKPath.erase(OI.SDKPath.end()-1);
      }

      if (!llvm::sys::fs::exists(OI.SDKPath)) {
        Diags.diagnose(SourceLoc(), diag::warning_no_such_sdk, OI.SDKPath);
      } else if (isSDKTooOld(OI.SDKPath, TC.getTriple())) {
        Diags.diagnose(SourceLoc(), diag::error_sdk_too_old,
                       llvm::sys::path::filename(OI.SDKPath));
      }
    }
  }

  OI.SelectedSanitizer = SanitizerKind::None;
  if (const Arg *A = Args.getLastArg(options::OPT_sanitize_EQ))
    OI.SelectedSanitizer = parseSanitizerArgValues(A, TC.getTriple(), Diags);

  // Check that the sanitizer coverage flags are supported if supplied.
  if (const Arg *A = Args.getLastArg(options::OPT_sanitize_coverage_EQ))
    (void)parseSanitizerCoverageArgValue(A, TC.getTriple(), Diags,
                                         OI.SelectedSanitizer);
}

void Driver::buildActions(const ToolChain &TC,
                          const DerivedArgList &Args,
                          const InputFileList &Inputs,
                          const OutputInfo &OI,
                          const OutputFileMap *OFM,
                          const InputInfoMap *OutOfDateMap,
                          ActionList &Actions) const {
  if (!SuppressNoInputFilesError && Inputs.empty()) {
    Diags.diagnose(SourceLoc(), diag::error_no_input_files);
    return;
  }

  ActionList AllModuleInputs;
  ActionList AllLinkerInputs;

  switch (OI.CompilerMode) {
  case OutputInfo::Mode::StandardCompile:
  case OutputInfo::Mode::UpdateCode: {
    for (const InputPair &Input : Inputs) {
      types::ID InputType = Input.first;
      const Arg *InputArg = Input.second;

      std::unique_ptr<Action> Current(new InputAction(*InputArg, InputType));
      switch (InputType) {
      case types::TY_Swift:
      case types::TY_SIL:
      case types::TY_SIB: {
        // Source inputs always need to be compiled.
        assert(types::isPartOfSwiftCompilation(InputType));

        CompileJobAction::InputInfo previousBuildState = {
          CompileJobAction::InputInfo::NeedsCascadingBuild,
          llvm::sys::TimePoint<>::min()
        };
        if (OutOfDateMap)
          previousBuildState = OutOfDateMap->lookup(InputArg);
        if (Args.hasArg(options::OPT_embed_bitcode)) {
          Current.reset(new CompileJobAction(Current.release(),
                                             types::TY_LLVM_BC,
                                             previousBuildState));
          AllModuleInputs.push_back(Current.get());
          Current.reset(new BackendJobAction(Current.release(),
                                             OI.CompilerOutputType, 0));
        } else {
          Current.reset(new CompileJobAction(Current.release(),
                                             OI.CompilerOutputType,
                                             previousBuildState));
          AllModuleInputs.push_back(Current.get());
        }
        AllLinkerInputs.push_back(Current.release());
        break;
      }
      case types::TY_SwiftModuleFile:
      case types::TY_SwiftModuleDocFile:
        // Module inputs are okay if generating a module.
        if (OI.ShouldGenerateModule) {
          AllModuleInputs.push_back(Current.release());
          break;
        }
        Diags.diagnose(SourceLoc(), diag::error_unexpected_input_file,
                       InputArg->getValue());
        continue;
      case types::TY_AutolinkFile:
      case types::TY_Object:
        // Object inputs are only okay if linking.
        if (OI.shouldLink()) {
          AllLinkerInputs.push_back(Current.release());
          break;
        }
        SWIFT_FALLTHROUGH;
      case types::TY_Image:
      case types::TY_dSYM:
      case types::TY_Dependencies:
      case types::TY_Assembly:
      case types::TY_LLVM_IR:
      case types::TY_LLVM_BC:
      case types::TY_SerializedDiagnostics:
      case types::TY_ObjCHeader:
      case types::TY_ClangModuleFile:
      case types::TY_SwiftDeps:
      case types::TY_Remapping:
        // We could in theory handle assembly or LLVM input, but let's not.
        // FIXME: What about LTO?
        Diags.diagnose(SourceLoc(), diag::error_unexpected_input_file,
                       InputArg->getValue());
        continue;
      case types::TY_RawSIB:
      case types::TY_RawSIL:
      case types::TY_Nothing:
      case types::TY_INVALID:
        llvm_unreachable("these types should never be inferred");
      }
    }
    break;
  }
  case OutputInfo::Mode::SingleCompile: {
    if (Inputs.empty()) break;
    if (Args.hasArg(options::OPT_embed_bitcode)) {
      // Make sure we can handle the inputs.
      bool HandledHere = true;
      for (const InputPair &Input : Inputs) {
        types::ID InputType = Input.first;
        if (!types::isPartOfSwiftCompilation(InputType)) {
          HandledHere = false;
          break;
        }
      }
      if (HandledHere) {
        // Create a single CompileJobAction and a single BackendJobAction.
        std::unique_ptr<JobAction> CA(new CompileJobAction(types::TY_LLVM_BC));
        AllModuleInputs.push_back(CA.get());

        int InputIndex = 0;
        for (const InputPair &Input : Inputs) {
          types::ID InputType = Input.first;
          const Arg *InputArg = Input.second;

          CA->addInput(new InputAction(*InputArg, InputType));
          if (OI.isMultiThreading()) {
            // With multi-threading we need a backend job for each output file
            // of the compilation.
            auto *BJA = new BackendJobAction(CA.get(), OI.CompilerOutputType,
                                             InputIndex);
            // Only the first backend job owns the compilation job (to prevent
            // multiple de-allocations of the compilation job).
            BJA->setOwnsInputs(InputIndex == 0);
            AllLinkerInputs.push_back(BJA);
          }
          InputIndex++;
        }
        Action *CAReleased = CA.release();
        if (!OI.isMultiThreading()) {
          // No multi-threading: the compilation only produces a single output
          // file.
          CA.reset(new BackendJobAction(CAReleased,
                                        OI.CompilerOutputType, 0));
          AllLinkerInputs.push_back(CA.release());
        }
        break;
      }
    }

    // Create a single CompileJobAction for all of the driver's inputs.
    std::unique_ptr<JobAction> CA(new CompileJobAction(OI.CompilerOutputType));
    for (const InputPair &Input : Inputs) {
      types::ID InputType = Input.first;
      const Arg *InputArg = Input.second;

      CA->addInput(new InputAction(*InputArg, InputType));
    }
    AllModuleInputs.push_back(CA.get());
    AllLinkerInputs.push_back(CA.release());
    break;
  }
  case OutputInfo::Mode::Immediate: {
    if (Inputs.empty())
      return;

    assert(OI.CompilerOutputType == types::TY_Nothing);
    std::unique_ptr<JobAction> CA(new InterpretJobAction());
    for (const InputPair &Input : Inputs) {
      types::ID InputType = Input.first;
      const Arg *InputArg = Input.second;

      CA->addInput(new InputAction(*InputArg, InputType));
    }
    Actions.push_back(CA.release());
    return;
  }
  case OutputInfo::Mode::REPL: {
    if (!Inputs.empty()) {
      // REPL mode requires no inputs.
      Diags.diagnose(SourceLoc(), diag::error_repl_requires_no_input_files);
      return;
    }

    REPLJobAction::Mode Mode = REPLJobAction::Mode::PreferLLDB;
    if (const Arg *A = Args.getLastArg(options::OPT_lldb_repl,
                                       options::OPT_deprecated_integrated_repl)) {
      if (A->getOption().matches(options::OPT_lldb_repl))
        Mode = REPLJobAction::Mode::RequireLLDB;
      else
        Mode = REPLJobAction::Mode::Integrated;
    }

    Actions.push_back(new REPLJobAction(Mode));
    return;
  }
  }

  std::unique_ptr<JobAction> MergeModuleAction;
  if (OI.ShouldGenerateModule &&
      OI.CompilerMode != OutputInfo::Mode::SingleCompile &&
      !AllModuleInputs.empty()) {
    // We're performing multiple compilations; set up a merge module step
    // so we generate a single swiftmodule as output.
    MergeModuleAction.reset(new MergeModuleJobAction(AllModuleInputs));
    MergeModuleAction->setOwnsInputs(false);
  }

  if (OI.shouldLink() && !AllLinkerInputs.empty()) {
    auto *LinkAction = new LinkJobAction(AllLinkerInputs, OI.LinkAction);

    if (TC.getTriple().getObjectFormat() == llvm::Triple::ELF ||
        TC.getTriple().isOSCygMing()) {
      // On ELF platforms there's no built in autolinking mechanism, so we
      // pull the info we need from the .o files directly and pass them as an
      // argument input file to the linker.
      auto *AutolinkExtractAction =
          new AutolinkExtractJobAction(AllLinkerInputs);
      // Takes the same inputs as the linker, but doesn't own them.
      AutolinkExtractAction->setOwnsInputs(false);
      // And gives its output to the linker.
      LinkAction->addInput(AutolinkExtractAction);
    }

    if (MergeModuleAction) {
      if (OI.DebugInfoKind == IRGenDebugInfoKind::Normal) {
        if (TC.getTriple().getObjectFormat() == llvm::Triple::ELF) {
          auto *ModuleWrapAction =
              new ModuleWrapJobAction(MergeModuleAction.release());
          LinkAction->addInput(ModuleWrapAction);
        } else
          LinkAction->addInput(MergeModuleAction.release());
      } else
        Actions.push_back(MergeModuleAction.release());
    }
    Actions.push_back(LinkAction);
    if (TC.getTriple().isOSDarwin() &&
        OI.DebugInfoKind > IRGenDebugInfoKind::None) {
      auto *dSYMAction = new GenerateDSYMJobAction(LinkAction);
      dSYMAction->setOwnsInputs(false);
      Actions.push_back(dSYMAction);
    }
  } else {
    // The merge module action needs to be first to force the right outputs
    // for the other actions. However, we can't rely on it being the only
    // action because there may be other actions (e.g. BackendJobActions) that
    // are not merge-module inputs but nonetheless should be run.
    if (MergeModuleAction)
      Actions.push_back(MergeModuleAction.release());
    Actions.append(AllLinkerInputs.begin(), AllLinkerInputs.end());
  }
}

bool Driver::handleImmediateArgs(const ArgList &Args, const ToolChain &TC) {
  if (Args.hasArg(options::OPT_help)) {
    printHelp(false);
    return false;
  }

  if (Args.hasArg(options::OPT_help_hidden)) {
    printHelp(true);
    return false;
  }

  if (Args.hasArg(options::OPT_version)) {
    // Follow gcc/clang behavior and use stdout for --version and stderr for -v.
    printVersion(TC, llvm::outs());
    return false;
  }

  if (Args.hasArg(options::OPT_v)) {
    printVersion(TC, llvm::errs());
    SuppressNoInputFilesError = true;
  }

  if (const Arg *A = Args.getLastArg(options::OPT_driver_use_frontend_path))
    DriverExecutable = A->getValue();

  return true;
}

std::unique_ptr<OutputFileMap>
Driver::buildOutputFileMap(const llvm::opt::DerivedArgList &Args) const {
  const Arg *A = Args.getLastArg(options::OPT_output_file_map);
  if (!A)
    return nullptr;

  // TODO: perform some preflight checks to ensure the file exists.
  auto OFM = OutputFileMap::loadFromPath(A->getValue());
  if (!OFM) {
    // TODO: emit diagnostic with error string
    Diags.diagnose(SourceLoc(), diag::error_unable_to_load_output_file_map);
  }
  return OFM;
}

void Driver::buildJobs(const ActionList &Actions, const OutputInfo &OI,
                       const OutputFileMap *OFM, const ToolChain &TC,
                       Compilation &C) const {
  llvm::PrettyStackTraceString CrashInfo("Building compilation jobs");

  const DerivedArgList &Args = C.getArgs();
  JobCacheMap JobCache;

  Arg *FinalOutput = Args.getLastArg(options::OPT_o);
  if (FinalOutput) {
    unsigned NumOutputs = 0;
    for (const Action *A : Actions) {
      types::ID Type = A->getType();
      // Only increment NumOutputs if this is an output which must have its
      // path specified using -o.
      // (Module outputs can be specified using -module-output-path, or will
      // be inferred if there are other top-level outputs. dSYM outputs are
      // based on the image.)
      if (Type != types::TY_Nothing && Type != types::TY_SwiftModuleFile &&
          Type != types::TY_dSYM) {
        // Multi-threading compilation has multiple outputs, except those
        // outputs which are produced before the llvm passes (e.g. emit-sil).
        if (OI.isMultiThreading() && isa<CompileJobAction>(A) &&
            types::isAfterLLVM(A->getType())) {
          NumOutputs += cast<CompileJobAction>(A)->size();
        } else {
          ++NumOutputs;
        }
      }
    }

    if (NumOutputs > 1) {
      Diags.diagnose(SourceLoc(),
                     diag::error_cannot_specify__o_for_multiple_outputs);
      FinalOutput = nullptr;
    }
  }

  for (const Action *A : Actions) {
    (void)buildJobsForAction(C, cast<JobAction>(A), OI, OFM, TC,
                             /*TopLevel*/true, JobCache);
  }
}

static StringRef getOutputFilename(Compilation &C,
                                   const JobAction *JA,
                                   const OutputInfo &OI,
                                   const TypeToPathMap *OutputMap,
                                   const llvm::opt::DerivedArgList &Args,
                                   bool AtTopLevel,
                                   StringRef BaseInput,
                                   ArrayRef<const Job *> InputJobs,
                                   DiagnosticEngine &Diags,
                                   llvm::SmallString<128> &Buffer) {
  if (JA->getType() == types::TY_Nothing)
    return {};

  // If available, check the OutputMap first.
  if (OutputMap) {
    auto iter = OutputMap->find(JA->getType());
    if (iter != OutputMap->end())
      return iter->second;
  }

  // Process Action-specific output-specifying options next,
  // since we didn't find anything applicable in the OutputMap.
  if (isa<MergeModuleJobAction>(JA)) {
    if (const Arg *A = Args.getLastArg(options::OPT_emit_module_path))
      return A->getValue();

    if (OI.ShouldTreatModuleAsTopLevelOutput) {
      if (const Arg *A = Args.getLastArg(options::OPT_o)) {
        if (OI.CompilerOutputType == types::TY_SwiftModuleFile)
          return A->getValue();

        // Otherwise, put the module next to the top-level output.
        Buffer = A->getValue();
        llvm::sys::path::remove_filename(Buffer);
        llvm::sys::path::append(Buffer, OI.ModuleName);
        llvm::sys::path::replace_extension(Buffer, SERIALIZED_MODULE_EXTENSION);
        return Buffer.str();
      }

      // A top-level output wasn't specified, so just output to
      // <ModuleName>.swiftmodule.
      Buffer = OI.ModuleName;
      llvm::sys::path::replace_extension(Buffer, SERIALIZED_MODULE_EXTENSION);
      return Buffer.str();
    }
  }

  // dSYM actions are never treated as top-level.
  if (isa<GenerateDSYMJobAction>(JA)) {
    Buffer = InputJobs.front()->getOutput().getPrimaryOutputFilename();
    Buffer.push_back('.');
    Buffer.append(types::getTypeTempSuffix(JA->getType()));
    return Buffer.str();
  }

  // We don't have an output from an Action-specific command line option,
  // so figure one out using the defaults.
  if (AtTopLevel) {
    if (Arg *FinalOutput = Args.getLastArg(options::OPT_o))
      return FinalOutput->getValue();
    if (types::isTextual(JA->getType()))
      return "-";
  }

  assert(!BaseInput.empty() &&
         "A Job which produces output must have a BaseInput!");
  StringRef BaseName(BaseInput);
  if (isa<MergeModuleJobAction>(JA) ||
      (OI.CompilerMode == OutputInfo::Mode::SingleCompile &&
       !OI.isMultiThreading()) ||
      JA->getType() == types::TY_Image)
    BaseName = OI.ModuleName;

  // We don't yet have a name, assign one.
  if (!AtTopLevel) {
    // We should output to a temporary file, since we're not at
    // the top level.
    StringRef Stem = llvm::sys::path::stem(BaseName);
    StringRef Suffix = types::getTypeTempSuffix(JA->getType());
    std::error_code EC =
        llvm::sys::fs::createTemporaryFile(Stem, Suffix, Buffer);
    if (EC) {
      Diags.diagnose(SourceLoc(),
                     diag::error_unable_to_make_temporary_file,
                     EC.message());
      return {};
    }
    C.addTemporaryFile(Buffer.str());

    return Buffer.str();
  }


  if (JA->getType() == types::TY_Image) {
    if (JA->size() == 1 && OI.ModuleNameIsFallback && BaseInput != "-")
      BaseName = llvm::sys::path::stem(BaseInput);
    if (auto link = dyn_cast<LinkJobAction>(JA)) {
      if (link->getKind() == LinkKind::DynamicLibrary) {
        // FIXME: This should be target-specific.
        Buffer = "lib";
        Buffer.append(BaseName);
        Buffer.append(LTDL_SHLIB_EXT);
        return Buffer.str();
      }
    }
    return BaseName;
  }


  StringRef Suffix = types::getTypeTempSuffix(JA->getType());
  assert(Suffix.data() &&
         "All types used for output should have a suffix.");

  Buffer = llvm::sys::path::filename(BaseName);
  llvm::sys::path::replace_extension(Buffer, Suffix);
  return Buffer.str();
}

static void addAuxiliaryOutput(Compilation &C, CommandOutput &output,
                               types::ID outputType, const OutputInfo &OI,
                               const TypeToPathMap *outputMap) {
  StringRef outputMapPath;
  if (outputMap) {
    auto iter = outputMap->find(outputType);
    if (iter != outputMap->end())
      outputMapPath = iter->second;
  }

  if (!outputMapPath.empty()) {
    // Prefer a path from the OutputMap.
    output.setAdditionalOutputForType(outputType, outputMapPath);
  } else {
    // Put the auxiliary output file next to the primary output file.
    llvm::SmallString<128> path;
    if (output.getPrimaryOutputType() != types::TY_Nothing)
      path = output.getPrimaryOutputFilenames()[0];
    else if (!output.getBaseInput(0).empty())
      path = llvm::sys::path::stem(output.getBaseInput(0));
    else
      path = OI.ModuleName;

    bool isTempFile = C.isTemporaryFile(path);
    llvm::sys::path::replace_extension(path,
                                       types::getTypeTempSuffix(outputType));
    output.setAdditionalOutputForType(outputType, path);
    if (isTempFile)
      C.addTemporaryFile(path);
  }
}

/// If the file at \p input has not been modified since the last build (i.e. its
/// mtime has not changed), adjust the Job's condition accordingly.
static void
handleCompileJobCondition(Job *J, CompileJobAction::InputInfo inputInfo,
                          StringRef input, bool alwaysRebuildDependents) {
  if (inputInfo.status == CompileJobAction::InputInfo::NewlyAdded) {
    J->setCondition(Job::Condition::NewlyAdded);
    return;
  }

  bool hasValidModTime = false;
  llvm::sys::fs::file_status inputStatus;
  if (!llvm::sys::fs::status(input, inputStatus)) {
    J->setInputModTime(inputStatus.getLastModificationTime());
    hasValidModTime = true;
  }

  Job::Condition condition;
  if (hasValidModTime && J->getInputModTime() == inputInfo.previousModTime) {
    switch (inputInfo.status) {
    case CompileJobAction::InputInfo::UpToDate:
      if (llvm::sys::fs::exists(J->getOutput().getPrimaryOutputFilename()))
        condition = Job::Condition::CheckDependencies;
      else
        condition = Job::Condition::RunWithoutCascading;
      break;
    case CompileJobAction::InputInfo::NeedsCascadingBuild:
      condition = Job::Condition::Always;
      break;
    case CompileJobAction::InputInfo::NeedsNonCascadingBuild:
      condition = Job::Condition::RunWithoutCascading;
      break;
    case CompileJobAction::InputInfo::NewlyAdded:
      llvm_unreachable("handled above");
    }
  } else {
    if (alwaysRebuildDependents ||
        inputInfo.status == CompileJobAction::InputInfo::NeedsCascadingBuild) {
      condition = Job::Condition::Always;
    } else {
      condition = Job::Condition::RunWithoutCascading;
    }
  }

  J->setCondition(condition);
}

Job *Driver::buildJobsForAction(Compilation &C, const JobAction *JA,
                                const OutputInfo &OI,
                                const OutputFileMap *OFM,
                                const ToolChain &TC, bool AtTopLevel,
                                JobCacheMap &JobCache) const {
  // 1. See if we've already got this cached.
  std::pair<const Action *, const ToolChain *> Key(JA, &TC);
  {
    auto CacheIter = JobCache.find(Key);
    if (CacheIter != JobCache.end()) {
      return CacheIter->second;
    }
  }

  // 2. Build up the list of input jobs.
  ActionList InputActions;
  SmallVector<const Job *, 4> InputJobs;
  for (Action *Input : *JA) {
    if (auto *InputJobAction = dyn_cast<JobAction>(Input)) {
      InputJobs.push_back(buildJobsForAction(C, InputJobAction, OI, OFM,
                                             TC, false, JobCache));
    } else {
      InputActions.push_back(Input);
    }
  }

  // 3. Determine the CommandOutput for the job.
  StringRef BaseInput;
  if (!InputActions.empty()) {
    // Use the first InputAction as our BaseInput.
    InputAction *IA = cast<InputAction>(InputActions[0]);
    BaseInput = IA->getInputArg().getValue();
  } else if (!InputJobs.empty()) {
    // Use the first Job's BaseInput as our BaseInput.
    BaseInput = InputJobs.front()->getOutput().getBaseInput(JA->getInputIndex());
  }

  const TypeToPathMap *OutputMap = nullptr;
  if (OFM) {
    if (isa<CompileJobAction>(JA)) {
      if (OI.CompilerMode == OutputInfo::Mode::SingleCompile) {
        OutputMap = OFM->getOutputMapForSingleOutput();
      } else {
        OutputMap = OFM->getOutputMapForInput(BaseInput);
      }
    } else if (isa<BackendJobAction>(JA)) {
      OutputMap = OFM->getOutputMapForInput(BaseInput);
    }
  }

  std::unique_ptr<CommandOutput> Output(new CommandOutput(JA->getType()));
  llvm::SmallString<128> Buf;
  StringRef OutputFile;

  if (OI.isMultiThreading() && isa<CompileJobAction>(JA) &&
      types::isAfterLLVM(JA->getType())) {
    // Multi-threaded compilation: A single frontend command produces multiple
    // output file: one for each input files.
    auto OutputFunc = [&](StringRef Input) {
      const TypeToPathMap *OMForInput = nullptr;
      if (OFM)
        OMForInput = OFM->getOutputMapForInput(Input);
      
      OutputFile = getOutputFilename(C, JA, OI, OMForInput, C.getArgs(),
                                     AtTopLevel, Input, InputJobs,
                                     Diags, Buf);
      Output->addPrimaryOutput(OutputFile, Input);
    };
    // Add an output file for each input action.
    for (Action *A : InputActions) {
      InputAction *IA = cast<InputAction>(A);
      OutputFunc(IA->getInputArg().getValue());

    }
    // Add an output file for each input job.
    for (const Job *job : InputJobs) {
      OutputFunc(job->getOutput().getBaseInput(0));
    }
  } else {
    // The common case: there is a single output file.
    OutputFile = getOutputFilename(C, JA, OI, OutputMap, C.getArgs(),
                                   AtTopLevel, BaseInput, InputJobs,
                                   Diags, Buf);
    Output->addPrimaryOutput(OutputFile, BaseInput);
  }

  // Choose the swiftmodule output path.
  if (OI.ShouldGenerateModule && isa<CompileJobAction>(JA) &&
      Output->getPrimaryOutputType() != types::TY_SwiftModuleFile) {
    StringRef OFMModuleOutputPath;
    if (OutputMap) {
      auto iter = OutputMap->find(types::TY_SwiftModuleFile);
      if (iter != OutputMap->end())
        OFMModuleOutputPath = iter->second;
    }

    const Arg *A = C.getArgs().getLastArg(options::OPT_emit_module_path);
    if (!OFMModuleOutputPath.empty()) {
      // Prefer a path from the OutputMap.
      Output->setAdditionalOutputForType(types::TY_SwiftModuleFile,
                                         OFMModuleOutputPath);
    } else if (A && OI.CompilerMode == OutputInfo::Mode::SingleCompile) {
      // We're performing a single compilation (and thus no merge module step),
      // so prefer to use -emit-module-path, if present.
      Output->setAdditionalOutputForType(types::TY_SwiftModuleFile,
                                         A->getValue());
    } else if (OI.CompilerMode == OutputInfo::Mode::SingleCompile &&
               OI.ShouldTreatModuleAsTopLevelOutput) {
      // We're performing a single compile and don't have -emit-module-path,
      // but have been told to treat the module as a top-level output.
      // Determine an appropriate path.
      if (const Arg *A = C.getArgs().getLastArg(options::OPT_o)) {
        // Put the module next to the top-level output.
        llvm::SmallString<128> Path(A->getValue());
        llvm::sys::path::remove_filename(Path);
        llvm::sys::path::append(Path, OI.ModuleName);
        llvm::sys::path::replace_extension(Path, SERIALIZED_MODULE_EXTENSION);
        Output->setAdditionalOutputForType(types::TY_SwiftModuleFile, Path);
      } else {
        // A top-level output wasn't specified, so just output to
        // <ModuleName>.swiftmodule.
        llvm::SmallString<128> Path(OI.ModuleName);
        llvm::sys::path::replace_extension(Path, SERIALIZED_MODULE_EXTENSION);
        Output->setAdditionalOutputForType(types::TY_SwiftModuleFile, Path);
      }
    } else {
      // We're only generating the module as an intermediate, so put it next
      // to the primary output of the compile command.
      llvm::SmallString<128> Path(Output->getPrimaryOutputFilenames()[0]);
      bool isTempFile = C.isTemporaryFile(Path);
      llvm::sys::path::replace_extension(Path, SERIALIZED_MODULE_EXTENSION);
      Output->setAdditionalOutputForType(types::ID::TY_SwiftModuleFile, Path);
      if (isTempFile)
        C.addTemporaryFile(Path);
    }
  }

  // Choose the swiftdoc output path.
  if (OI.ShouldGenerateModule &&
      (isa<CompileJobAction>(JA) || isa<MergeModuleJobAction>(JA))) {
    StringRef OFMModuleDocOutputPath;
    if (OutputMap) {
      auto iter = OutputMap->find(types::TY_SwiftModuleDocFile);
      if (iter != OutputMap->end())
        OFMModuleDocOutputPath = iter->second;
    }
    if (!OFMModuleDocOutputPath.empty()) {
      // Prefer a path from the OutputMap.
      Output->setAdditionalOutputForType(types::TY_SwiftModuleDocFile,
                                         OFMModuleDocOutputPath);
    } else {
      // Otherwise, put it next to the swiftmodule file.
      llvm::SmallString<128> Path(
          Output->getAnyOutputForType(types::TY_SwiftModuleFile));
      bool isTempFile = C.isTemporaryFile(Path);
      llvm::sys::path::replace_extension(Path,
                                         SERIALIZED_MODULE_DOC_EXTENSION);
      Output->setAdditionalOutputForType(types::TY_SwiftModuleDocFile, Path);
      if (isTempFile)
        C.addTemporaryFile(Path);
    }
  }

  if (OI.ShouldGenerateFixitEdits && isa<CompileJobAction>(JA)) {
    StringRef OFMFixitsOutputPath;
    if (OutputMap) {
      auto iter = OutputMap->find(types::TY_Remapping);
      if (iter != OutputMap->end())
        OFMFixitsOutputPath = iter->second;
    }
    if (!OFMFixitsOutputPath.empty()) {
      Output->setAdditionalOutputForType(types::ID::TY_Remapping,
                                         OFMFixitsOutputPath);
    } else {
      llvm::SmallString<128> Path(Output->getPrimaryOutputFilenames()[0]);
      bool isTempFile = C.isTemporaryFile(Path);
      llvm::sys::path::replace_extension(Path, "remap");
      Output->setAdditionalOutputForType(types::ID::TY_Remapping, Path);
      if (isTempFile)
        C.addTemporaryFile(Path);
    }
  }

  if (isa<CompileJobAction>(JA)) {
    // Choose the serialized diagnostics output path.
    if (C.getArgs().hasArg(options::OPT_serialize_diagnostics)) {
      addAuxiliaryOutput(C, *Output, types::TY_SerializedDiagnostics, OI,
                         OutputMap);

      // Remove any existing diagnostics files so that clients can detect their
      // presence to determine if a command was run.
      StringRef OutputPath =
        Output->getAnyOutputForType(types::TY_SerializedDiagnostics);
      if (llvm::sys::fs::is_regular_file(OutputPath))
        llvm::sys::fs::remove(OutputPath);
    }

    // Choose the dependencies file output path.
    if (C.getArgs().hasArg(options::OPT_emit_dependencies)) {
      addAuxiliaryOutput(C, *Output, types::TY_Dependencies, OI, OutputMap);
    }
    if (C.getIncrementalBuildEnabled()) {
      addAuxiliaryOutput(C, *Output, types::TY_SwiftDeps, OI, OutputMap);
    }
  }

  // Choose the Objective-C header output path.
  if ((isa<MergeModuleJobAction>(JA) ||
       (isa<CompileJobAction>(JA) &&
        OI.CompilerMode == OutputInfo::Mode::SingleCompile)) &&
      C.getArgs().hasArg(options::OPT_emit_objc_header,
                         options::OPT_emit_objc_header_path)) {
    StringRef ObjCHeaderPath;
    if (OutputMap) {
      auto iter = OutputMap->find(types::TY_ObjCHeader);
      if (iter != OutputMap->end())
        ObjCHeaderPath = iter->second;
    }

    if (ObjCHeaderPath.empty())
      if (auto A = C.getArgs().getLastArg(options::OPT_emit_objc_header_path))
        ObjCHeaderPath = A->getValue();

    if (!ObjCHeaderPath.empty()) {
      Output->setAdditionalOutputForType(types::TY_ObjCHeader, ObjCHeaderPath);
    } else {
      // Put the header next to the primary output file.
      // FIXME: That's not correct if the user /just/ passed -emit-header
      // and not -emit-module.
      addAuxiliaryOutput(C, *Output, types::TY_ObjCHeader, OI,
                         /*output file map*/nullptr);
    }
  }

  // 4. Construct a Job which produces the right CommandOutput.
  std::unique_ptr<Job> ownedJob = TC.constructJob(*JA, C, std::move(InputJobs),
                                                  InputActions, 
                                                  std::move(Output), OI);
  Job *J = C.addJob(std::move(ownedJob));

  // If we track dependencies for this job, we may be able to avoid running it.
  if (!J->getOutput().getAdditionalOutputForType(types::TY_SwiftDeps).empty()) {
    if (InputActions.size() == 1) {
      auto compileJob = cast<CompileJobAction>(JA);
      bool alwaysRebuildDependents =
          C.getArgs().hasArg(options::OPT_driver_always_rebuild_dependents);
      handleCompileJobCondition(J, compileJob->getInputInfo(), BaseInput,
                                alwaysRebuildDependents);
    }
  }

  // 5. Add it to the JobCache, so we don't construct the same Job multiple
  // times.
  JobCache[Key] = J;

  if (DriverPrintBindings) {
    llvm::outs() << "# \"" << TC.getTriple().str()
      << "\" - \"" << llvm::sys::path::filename(J->getExecutable())
      << "\", inputs: [";

    interleave(InputActions.begin(), InputActions.end(),
               [](const Action *A) {
                 auto Input = cast<InputAction>(A);
                 llvm::outs() << '"' << Input->getInputArg().getValue() << '"';
               },
               [] { llvm::outs() << ", "; });
    if (!InputActions.empty() && !J->getInputs().empty())
      llvm::outs() << ", ";
    interleave(J->getInputs().begin(), J->getInputs().end(),
               [](const Job *Input) {
                 auto FileNames = Input->getOutput().getPrimaryOutputFilenames();
                 interleave(FileNames.begin(), FileNames.end(),
                            [](const std::string &FileName) {
                              llvm::outs() << '"' << FileName << '"';
                            },
                            [] { llvm::outs() << ", "; });
               },
               [] { llvm::outs() << ", "; });

    llvm::outs() << "], output: {";
    auto OutputFileNames = J->getOutput().getPrimaryOutputFilenames();
    StringRef TypeName = types::getTypeName(J->getOutput().getPrimaryOutputType());
    interleave(OutputFileNames.begin(), OutputFileNames.end(),
               [TypeName](const std::string &FileName) {
                 llvm::outs() << TypeName << ": \"" << FileName << '"';
               },
               [] { llvm::outs() << ", "; });

    types::forAllTypes([&J](types::ID Ty) {
      StringRef AdditionalOutput =
        J->getOutput().getAdditionalOutputForType(Ty);
      if (!AdditionalOutput.empty()) {
        llvm::outs() << ", " << types::getTypeName(Ty) << ": \""
          << AdditionalOutput << '"';
      }
    });
    llvm::outs() << '}';

    switch (J->getCondition()) {
    case Job::Condition::Always:
      break;
    case Job::Condition::RunWithoutCascading:
      llvm::outs() << ", condition: run-without-cascading";
      break;
    case Job::Condition::CheckDependencies:
      llvm::outs() << ", condition: check-dependencies";
      break;
    case Job::Condition::NewlyAdded:
      llvm::outs() << ", condition: newly-added";
      break;
    }

    llvm::outs() << '\n';
  }

  return J;
}

static unsigned printActions(const Action *A,
                             llvm::DenseMap<const Action *, unsigned> &Ids) {
  if (Ids.count(A))
    return Ids[A];

  std::string str;
  llvm::raw_string_ostream os(str);

  os << Action::getClassName(A->getKind()) << ", ";
  if (const InputAction *IA = dyn_cast<InputAction>(A)) {
    os << "\"" << IA->getInputArg().getValue() << "\"";
  } else {
    os << "{";
    interleave(*cast<JobAction>(A),
               [&](const Action *Input) { os << printActions(Input, Ids); },
               [&] { os << ", "; });
    os << "}";
  }

  unsigned Id = Ids.size();
  Ids[A] = Id;
  llvm::errs() << Id << ": " << os.str() << ", "
               << types::getTypeName(A->getType()) << "\n";

  return Id;
}

void Driver::printActions(const ActionList &Actions) const {
  llvm::DenseMap<const Action *, unsigned> Ids;
  for (const Action *A : Actions) {
    ::printActions(A, Ids);
  }
}

void Driver::printJobs(const Compilation &C) const {
  for (const Job *J : C.getJobs())
    J->printCommandLineAndEnvironment(llvm::outs());
}

void Driver::printVersion(const ToolChain &TC, raw_ostream &OS) const {
  OS << version::getSwiftFullVersion(
    version::Version::getCurrentLanguageVersion()) << '\n';
  OS << "Target: " << TC.getTriple().str() << '\n';
}

void Driver::printHelp(bool ShowHidden) const {
  unsigned IncludedFlagsBitmask = 0;
  unsigned ExcludedFlagsBitmask = options::NoDriverOption;

  switch (driverKind) {
  case DriverKind::Interactive:
    ExcludedFlagsBitmask |= options::NoInteractiveOption;
    break;
  case DriverKind::Batch:
  case DriverKind::AutolinkExtract:
  case DriverKind::SwiftFormat:
    ExcludedFlagsBitmask |= options::NoBatchOption;
    break;
  }

  if (!ShowHidden)
    ExcludedFlagsBitmask |= HelpHidden;

  getOpts().PrintHelp(llvm::outs(), Name.c_str(), "Swift compiler",
                      IncludedFlagsBitmask, ExcludedFlagsBitmask);
}

static llvm::Triple computeTargetTriple(StringRef DefaultTargetTriple) {
  return llvm::Triple(DefaultTargetTriple); 
}

const ToolChain *Driver::getToolChain(const ArgList &Args) const {
  llvm::Triple Target = computeTargetTriple(DefaultTargetTriple);

  ToolChain *&TC = ToolChains[Target.str()];
  if (!TC) {
    switch (Target.getOS()) {
    case llvm::Triple::Darwin:
    case llvm::Triple::MacOSX:
    case llvm::Triple::IOS:
    case llvm::Triple::TvOS:
    case llvm::Triple::WatchOS:
      TC = new toolchains::Darwin(*this, Target);
      break;
    case llvm::Triple::Linux:
      if (Target.isAndroid()) {
        TC = new toolchains::Android(*this, Target);
      } else {
        TC = new toolchains::GenericUnix(*this, Target);
      }
      break;
    case llvm::Triple::FreeBSD:
      TC = new toolchains::GenericUnix(*this, Target);
      break;
    case llvm::Triple::Win32:
      TC = new toolchains::Cygwin(*this, Target);
      break;
    default:
      TC = nullptr;
    }
  }
  return TC;
}<|MERGE_RESOLUTION|>--- conflicted
+++ resolved
@@ -309,19 +309,13 @@
 
     } else if (keyStr == compilation_record::getName(TopLevelKey::BuildTime)) {
       auto *value = dyn_cast<yaml::SequenceNode>(i->getValue());
-<<<<<<< HEAD
-      if (!value)
-        return true;
-      llvm::sys::TimePoint<> timeVal;
-=======
       if (!value) {
         auto reason = ("Malformed value for key '" + keyStr + "'.")
           .toStringRef(scratch);
         return failedToReadOutOfDateMap(ShowIncrementalBuildDecisions,
                                         buildRecordPath, reason);
       }
-      llvm::sys::TimeValue timeVal;
->>>>>>> 67f4ae07
+      llvm::sys::TimePoint<> timeVal;
       if (readTimeValue(i->getValue(), timeVal))
         return true;
       map[nullptr] = { InputInfo::NeedsCascadingBuild, timeVal };
