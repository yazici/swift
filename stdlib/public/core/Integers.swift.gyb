//===--- Integers.swift.gyb -----------------------------------*- swift -*-===//
//
// This source file is part of the Swift.org open source project
//
// Copyright (c) 2014 - 2017 Apple Inc. and the Swift project authors
// Licensed under Apache License v2.0 with Runtime Library Exception
//
// See https://swift.org/LICENSE.txt for license information
// See https://swift.org/CONTRIBUTORS.txt for the list of Swift project authors
//
//===----------------------------------------------------------------------===//
%{
#
# Utility code for later in this template
#

from SwiftIntTypes import all_integer_types, int_max_bits, should_define_truncating_bit_pattern_init
from SwiftFloatingPointTypes import getFtoIBounds

from string import maketrans, capitalize
from itertools import chain

# Number of bits in the Builtin.Word type
word_bits = int(CMAKE_SIZEOF_VOID_P) * 8

# Number of bits in integer literals.
builtinIntLiteralBits = 2048
IntLiteral = 'Int%s' % builtinIntLiteralBits

class struct(object):
  def __init__(self, **kw):
    self.__dict__ = kw
  def __repr__(self):
    return 'struct(%r)' % self.__dict__

binaryArithmetic = {
  'Numeric' : [
    struct(operator='+', name='adding',      firstArg='_',  llvmName='add', kind='+'),
    struct(operator='-', name='subtracting', firstArg='_',  llvmName='sub', kind='-'),
    struct(operator='*', name='multiplied',  firstArg='by', llvmName='mul', kind='*'),
  ],
  'BinaryInteger' : [
    struct(operator='/', name='divided',     firstArg='by', llvmName='div', kind='/'),
    struct(operator='%', name='remainder',   firstArg='dividingBy', llvmName='rem', kind='/'),
  ],
}

binaryBitwise = [
    struct(operator='&', llvmName='and'),
    struct(operator='|', llvmName='or'),
    struct(operator='^', llvmName='xor'),
]

maskingShifts = [
    struct(
      operator='&>>', nonMaskingOperator='>>', description='right shift',
      helper='_nonMaskingRightShift',
      llvmName=lambda s:['lshr','ashr'][s]),
    struct(
      operator='&<<', nonMaskingOperator='<<', description='left shift',
      helper='_nonMaskingLeftShift',
      llvmName=lambda _: 'shl'),
]

IntMax = 'Int%s' % int_max_bits
UIntMax = 'UInt%s' % int_max_bits
}%

// FIXME(integers): remove these two aliases
/// The largest native signed integer type.
@available(swift, obsoleted: 4.0, renamed: "${IntMax}")
public typealias IntMax = ${IntMax}
/// The largest native unsigned integer type.
@available(swift, obsoleted: 4.0, renamed: "${UIntMax}")
public typealias UIntMax = ${UIntMax}

infix operator &<< : BitwiseShiftPrecedence
infix operator &<<= : AssignmentPrecedence
infix operator &>> : BitwiseShiftPrecedence
infix operator &>>= : AssignmentPrecedence

//===----------------------------------------------------------------------===//
//===--- Bits for the Stdlib ----------------------------------------------===//
//===----------------------------------------------------------------------===//

// FIXME(integers): This should go in the stdlib separately, probably.
extension ExpressibleByIntegerLiteral
  where Self : _ExpressibleByBuiltinIntegerLiteral {
  @_transparent
  public init(integerLiteral value: Self) {
    self = value
  }
}

//===----------------------------------------------------------------------===//
//===--- Documentation Helpers --------------------------------------------===//
//===----------------------------------------------------------------------===//

%{

# documentation for binary operators: +, -, <<, &, etc
def operatorComment(operator, fixedWidth):
    comments = {
        '+': """\
  /// Adds two values and produces their sum.
  ///
  /// The addition operator (`+`) calculates the sum of its two arguments. For
  /// example:
  ///
  ///     1 + 2                   // 3
  ///     -10 + 15                // 5
  ///     -15 + -5                // -20
  ///     21.5 + 3.25             // 24.75
  ///
  /// You cannot use `+` with arguments of different types. To add values of
  /// different types, convert one of the values to the other value's type.
  ///
  ///     let x: Int8 = 21
  ///     let y: Int = 1000000
  ///     Int(x) + y              // 1000021
  ///
""" + ("""\
  /// The sum of the two arguments must be representable in the arguments'
  /// type. In the following example, the result of `21 + 120` is greater than
  /// the maximum representable `Int8` value:
  ///
  ///     x + 120                 // Overflow error
  ///
  /// - Note: Overflow checking is not performed in `-Ounchecked` builds.
  ///
  /// If you want to opt out of overflow checking and ignore any overflow, use
  /// the overflow addition operator (`&+`).
  ///
  ///     x &+ 120                // -115
  ///
""" if fixedWidth else '') + """\
  /// - Parameters:
  ///   - lhs: The first value to add.
  ///   - rhs: The second value to add.
""",
        '-': """\
  /// Subtracts one value from another and produces their difference.
  ///
  /// The subtraction operator (`-`) calculates the difference of its two
  /// arguments. For example:
  ///
  ///     8 - 3                   // 5
  ///     -10 - 5                 // -15
  ///     100 - -5                // 105
  ///     10.5 - 100.0            // -89.5
  ///
  /// You cannot use `-` with arguments of different types. To subtract values
  /// of different types, convert one of the values to the other value's type.
  ///
  ///     let x: UInt8 = 21
  ///     let y: UInt = 1000000
  ///     y - UInt(x)             // 999979
  ///
""" + ("""\
  /// The difference of the two arguments must be representable in the
  /// arguments' type. In the following example, the result of `21 - 50` is
  /// less than zero, the minimum representable `UInt8` value:
  ///
  ///     x - 50                  // Overflow error
  ///
  /// - Note: Overflow checking is not performed in `-Ounchecked` builds.
  ///
  /// If you want to opt out of overflow checking and ignore any overflow, use
  /// the overflow subtraction operator (`&-`).
  ///
  ///     x &- 50                // 227
  ///
""" if fixedWidth else '') + """\
  /// - Parameters:
  ///   - lhs: A numeric value.
  ///   - rhs: The value to subtract from `lhs`.
""",
        '*': """\
  /// Multiplies two values and produces their product.
  ///
  /// The multiplication operator (`*`) calculates the product of its two
  /// arguments. For example:
  ///
  ///     2 * 3                   // 6
  ///     100 * 21                // 2100
  ///     -10 * 15                // -150
  ///     3.5 * 2.25              // 7.875
  ///
  /// You cannot use `*` with arguments of different types. To multiply values
  /// of different types, convert one of the values to the other value's type.
  ///
  ///     let x: Int8 = 21
  ///     let y: Int = 1000000
  ///     Int(x) * y              // 21000000
  ///
""" + ("""\
  /// The product of the two arguments must be representable in the arguments'
  /// type. In the following example, the result of `21 * 21` is greater than
  /// the maximum representable `Int8` value:
  ///
  ///     x * 21                  // Overflow error
  ///
  /// - Note: Overflow checking is not performed in `-Ounchecked` builds.
  ///
  /// If you want to opt out of overflow checking and ignore any overflow, use
  /// the overflow multiplication operator (`&*`).
  ///
  ///     x &* 21                // -115
  ///
""" if fixedWidth else '') + """\
  /// - Parameters:
  ///   - lhs: The first value to multiply.
  ///   - rhs: The second value to multiply.
""",
        '/': """\
  /// Returns the quotient of dividing the first value by the second.
  ///
  /// For integer types, any remainder of the division is discarded.
  ///
  ///     let x = 21 / 5
  ///     // x == 4
  ///
  /// - Parameters:
  ///   - lhs: The value to divide.
  ///   - rhs: The value to divide `lhs` by. `rhs` must not be zero.
""",
        '%': """\
  /// Returns the remainder of dividing the first value by the second.
  ///
  /// The result of the modulo operator (`%`) has the same sign as `lhs` and is
  /// less than `rhs.magnitude`.
  ///
  ///     let x = 22 % 5
  ///     // x == 2
  ///     let y = 22 % -5
  ///     // y == 2
  ///     let z = -22 % -5
  ///     // z == -2
  ///
  /// For any two integers `a` and `b`, their quotient `q`, and their remainder
  /// `r`, `a == b * q + r`.
  ///
  /// - Parameters:
  ///   - lhs: The value to divide.
  ///   - rhs: The value to divide `lhs` by. `rhs` must not be zero.
""",
        '&+': """\
  /// Returns the sum of the two given values, discarding any overflow.
  ///
  /// The masking addition operator (`&+`) silently discards any overflow that
  /// occurs during the operation. In the following example, the sum of `100`
  /// and `121` is greater than the maximum representable `Int8` value, so the
  /// result is the overflowed value:
  ///
  ///     let x: Int8 = 10 &+ 21
  ///     // x == 31
  ///     let y: Int8 = 100 &+ 121
  ///     // y == -35 (after overflow)
  ///
  /// - Parameters:
  ///   - lhs: The first value to add.
  ///   - rhs: The second value to add.
""",
        '&-': """\
  /// Returns the difference of the two given values, discarding any overflow.
  ///
  /// The masking subtraction operator (`&-`) silently discards any overflow
  /// that occurs during the operation. In the following example, the
  /// difference of `10` and `21` is less than zero, the minimum representable
  /// `UInt` value, so the result is the overflowed value:
  ///
  ///     let x: UInt8 = 21 &- 10
  ///     // x == 11
  ///     let y: UInt8 = 10 &- 21
  ///     // y == 245 (after overflow)
  ///
  /// - Parameters:
  ///   - lhs: A numeric value.
  ///   - rhs: The value to subtract from `lhs`.
""",
        '&*': """\
  /// Returns the product of the two given values, discarding any overflow.
  ///
  /// The masking multiplication operator (`&*`) silently discards any overflow
  /// that occurs during the operation. In the following example, the product
  /// of `10` and `50` is greater than the maximum representable `Int8` value,
  /// so the result is the overflowed value:
  ///
  ///     let x: Int8 = 10 &* 5
  ///     // x == 50
  ///     let y: Int8 = 10 &* 50
  ///     // y == -12 (after overflow)
  ///
  /// - Parameters:
  ///   - lhs: The first value to multiply.
  ///   - rhs: The second value to multiply.
""",
        '&': """\
  /// Returns the result of performing a bitwise AND operation on the two given
  /// values.
  ///
  /// A bitwise AND operation results in a value that has each bit set to `1`
  /// where *both* of its arguments have that bit set to `1`. For example:
  ///
  ///     let x: UInt8 = 5          // 0b00000101
  ///     let y: UInt8 = 14         // 0b00001110
  ///     let z = x & y             // 0b00000100
  ///
  /// - Parameters:
  ///   - lhs: An integer value.
  ///   - rhs: Another integer value.
""",
        '|': """\
  /// Returns the result of performing a bitwise OR operation on the two given
  /// values.
  ///
  /// A bitwise OR operation results in a value that has each bit set to `1`
  /// where *one or both* of its arguments have that bit set to `1`. For
  /// example:
  ///
  ///     let x: UInt8 = 5          // 0b00000101
  ///     let y: UInt8 = 14         // 0b00001110
  ///     let z = x | y             // 0b00001111
  ///
  /// - Parameters:
  ///   - lhs: An integer value.
  ///   - rhs: Another integer value.
""",
        '^': """\
  /// Returns the result of performing a bitwise XOR operation on the two given
  /// values.
  ///
  /// A bitwise XOR operation, also known as an exclusive OR operation, results
  /// in a value that has each bit set to `1` where *one or the other but not
  /// both* of its arguments had that bit set to `1`. For example:
  ///
  ///     let x: UInt8 = 5          // 0b00000101
  ///     let y: UInt8 = 14         // 0b00001110
  ///     let z = x ^ y             // 0b00001011
  ///
  /// - Parameters:
  ///   - lhs: An integer value.
  ///   - rhs: Another integer value.
""",
        '&>>': """\
  /// Returns the result of shifting a value's binary representation the
  /// specified number of digits to the right, masking the shift amount to the
  /// type's bit width.
  ///
  /// The masking right shift operator (`&>>`) performs a *masking shift*,
  /// where the value passed as `rhs` is masked to produce a value in the
  /// range `0..<lhs.bitWidth`. The shift is performed using this masked
  /// value.
  ///
  /// The following example defines `x` as an instance of `UInt8`, an 8-bit,
  /// unsigned integer type. If you use `2` as the right-hand-side value in an
  /// operation on `x`, the shift amount requires no masking.
  ///
  ///     let x: UInt8 = 30                 // 0b00011110
  ///     let y = x &>> 2
  ///     // y == 7                         // 0b00000111
  ///
  /// However, if you use `19` as `rhs`, the operation first bitmasks `rhs` to
  /// `3`, and then uses that masked value as the number of bits to shift `lhs`.
  ///
  ///     let z = x &>> 19
  ///     // z == 3                         // 0b00000011
  ///
  /// - Parameters:
  ///   - lhs: The value to shift.
  ///   - rhs: The number of bits to shift `lhs` to the right. If `rhs` is
  ///     outside the range `0..<lhs.bitWidth`, it is masked to produce a
  ///     value within that range.
""",
        '&<<': """\
  /// Returns the result of shifting a value's binary representation the
  /// specified number of digits to the left, masking the shift amount to the
  /// type's bit width.
  ///
  /// The masking left shift operator (`&<<`) performs a *masking shift*, where
  /// the value used as `rhs` is masked to produce a value in the range
  /// `0..<lhs.bitWidth`. The shift is performed using this masked value.
  ///
  /// The following example defines `x` as an instance of `UInt8`, an 8-bit,
  /// unsigned integer type. If you use `2` as the right-hand-side value in an
  /// operation on `x`, the shift amount requires no masking.
  ///
  ///     let x: UInt8 = 30                 // 0b00011110
  ///     let y = x &<< 2
  ///     // y == 120                       // 0b01111000
  ///
  /// However, if you pass `19` as `rhs`, the method first bitmasks `rhs` to
  /// `3`, and then uses that masked value as the number of bits to shift `lhs`.
  ///
  ///     let z = x &<< 19
  ///     // z == 240                       // 0b11110000
  ///
  /// - Parameters:
  ///   - lhs: The value to shift.
  ///   - rhs: The number of bits to shift `lhs` to the left. If `rhs` is
  ///     outside the range `0..<lhs.bitWidth`, it is masked to produce a
  ///     value within that range.
""",
        '>>': """\
  /// Returns the result of shifting a value's binary representation the
  /// specified number of digits to the right.
  ///
  /// The `>>` operator performs a *smart shift*, which defines a result for a
  /// shift of any value.
  ///
  /// - Using a negative value for `rhs` performs a left shift using
  ///   `abs(rhs)`.
  /// - Using a value for `rhs` that is greater than or equal to the bit width
  ///   of `lhs` is an *overshift*. An overshift results in `-1` for a
  ///   negative value of `lhs` or `0` for a nonnegative value.
  /// - Using any other value for `rhs` performs a right shift on `lhs` by that
  ///   amount.
  ///
  /// The following example defines `x` as an instance of `UInt8`, an 8-bit,
  /// unsigned integer type. If you use `2` as the right-hand-side value in an
  /// operation on `x`, the value is shifted right by two bits.
  ///
  ///     let x: UInt8 = 30                 // 0b00011110
  ///     let y = x >> 2
  ///     // y == 7                         // 0b00000111
  ///
  /// If you use `11` as `rhs`, `x` is overshifted such that all of its bits
  /// are set to zero.
  ///
  ///     let z = x >> 11
  ///     // z == 0                         // 0b00000000
  ///
  /// Using a negative value as `rhs` is the same as performing a left shift
  /// using `abs(rhs)`.
  ///
  ///     let a = x >> -3
  ///     // a == 240                       // 0b11110000
  ///     let b = x << 3
  ///     // b == 240                       // 0b11110000
  ///
  /// Right shift operations on negative values "fill in" the high bits with
  /// ones instead of zeros.
  ///
  ///     let q: Int8 = -30                 // 0b11100010
  ///     let r = q >> 2
  ///     // r == -8                        // 0b11111000
  ///
  ///     let s = q >> 11
  ///     // s == -1                        // 0b11111111
  ///
  /// - Parameters:
  ///   - lhs: The value to shift.
  ///   - rhs: The number of bits to shift `lhs` to the right.
""",
        '<<': """\
  /// Returns the result of shifting a value's binary representation the
  /// specified number of digits to the left.
  ///
  /// The `<<` operator performs a *smart shift*, which defines a result for a
  /// shift of any value.
  ///
  /// - Using a negative value for `rhs` performs a right shift using
  ///   `abs(rhs)`.
  /// - Using a value for `rhs` that is greater than or equal to the bit width
  ///   of `lhs` is an *overshift*, resulting in zero.
  /// - Using any other value for `rhs` performs a left shift on `lhs` by that
  ///   amount.
  ///
  /// The following example defines `x` as an instance of `UInt8`, an 8-bit,
  /// unsigned integer type. If you use `2` as the right-hand-side value in an
  /// operation on `x`, the value is shifted left by two bits.
  ///
  ///     let x: UInt8 = 30                 // 0b00011110
  ///     let y = x << 2
  ///     // y == 120                       // 0b01111000
  ///
  /// If you use `11` as `rhs`, `x` is overshifted such that all of its bits
  /// are set to zero.
  ///
  ///     let z = x << 11
  ///     // z == 0                         // 0b00000000
  ///
  /// Using a negative value as `rhs` is the same as performing a right shift
  /// with `abs(rhs)`.
  ///
  ///     let a = x << -3
  ///     // a == 3                         // 0b00000011
  ///     let b = x >> 3
  ///     // b == 3                         // 0b00000011
  ///
  /// - Parameters:
  ///   - lhs: The value to shift.
  ///   - rhs: The number of bits to shift `lhs` to the left.
""",
  }
    return comments[operator]

# documentation for assignment operators: +=, -=, <<=, etc
def assignmentOperatorComment(operator, fixedWidth):
    comments = {
        '+': """\
  /// Adds two values and stores the result in the left-hand-side variable.
  ///
""" + ("""\
  /// The sum of the two arguments must be representable in the arguments'
  /// type. In the following example, the result of `21 + 120` is greater than
  /// the maximum representable `Int8` value:
  ///
  ///     var x: Int8 = 21
  ///     x += 120
  ///     // Overflow error
  ///
  /// - Note: Overflow checking is not performed in `-Ounchecked` builds.
  ///
""" if fixedWidth else '') + """\
  /// - Parameters:
  ///   - lhs: The first value to add.
  ///   - rhs: The second value to add.
""",
        '-': """\
  /// Subtracts the second value from the first and stores the difference in the
  /// left-hand-side variable.
  ///
""" + ("""\
  /// The difference of the two arguments must be representable in the
  /// arguments' type. In the following example, the result of `21 - 50` is
  /// less than zero, the minimum representable `UInt8` value:
  ///
  ///     var x: UInt8 = 21
  ///     x - 50                  
  ///     // Overflow error
  ///
  /// - Note: Overflow checking is not performed in `-Ounchecked` builds.
  ///
""" if fixedWidth else '') + """\
  /// - Parameters:
  ///   - lhs: A numeric value.
  ///   - rhs: The value to subtract from `lhs`.
""",
        '*': """\
  /// Multiplies two values and stores the result in the left-hand-side 
  /// variable.
  ///
""" + ("""\
  /// The product of the two arguments must be representable in the arguments'
  /// type. In the following example, the result of `21 * 21` is greater than
  /// the maximum representable `Int8` value:
  ///
  ///     var x: Int8 = 21
  ///     x * 21                  
  ///     // Overflow error
  ///
  /// - Note: Overflow checking is not performed in `-Ounchecked` builds.
  ///
""" if fixedWidth else '') + """\
  /// - Parameters:
  ///   - lhs: The first value to multiply.
  ///   - rhs: The second value to multiply.
""",
        '/': """\
  /// Divides the first value by the second and stores the quotient in the
  /// left-hand-side variable.
  ///
  /// For integer types, any remainder of the division is discarded.
  ///
  ///     var x = 21
  ///     x /= 5
  ///     // x == 4
  ///
  /// - Parameters:
  ///   - lhs: The value to divide.
  ///   - rhs: The value to divide `lhs` by. `rhs` must not be zero.
""",
        '%': """\
  /// Divides the first value by the second and stores the remainder in the
  /// left-hand-side variable.
  ///
  /// The result has the same sign as `lhs` and is less than `rhs.magnitude`.
  ///
  ///     var x = 22
  ///     x %= 5
  ///     // x == 2
  ///
  ///     var y = 22
  ///     y %= -5
  ///     // y == 2
  ///
  ///     var z = -22 
  ///     z %= -5
  ///     // z == -2
  ///
  /// - Parameters:
  ///   - lhs: The value to divide.
  ///   - rhs: The value to divide `lhs` by. `rhs` must not be zero.
""",
        '&': """\
  /// Stores the result of performing a bitwise AND operation on the two given
  /// values in the left-hand-side variable.
  ///
  /// A bitwise AND operation results in a value that has each bit set to `1`
  /// where *both* of its arguments have that bit set to `1`. For example:
  ///
  ///     var x: UInt8 = 5          // 0b00000101
  ///     let y: UInt8 = 14         // 0b00001110
  ///     x &= y                    // 0b00000100
  ///
  /// - Parameters:
  ///   - lhs: An integer value.
  ///   - rhs: Another integer value.
""",
        '|': """\
  /// Stores the result of performing a bitwise OR operation on the two given
  /// values in the left-hand-side variable.
  ///
  /// A bitwise OR operation results in a value that has each bit set to `1`
  /// where *one or both* of its arguments have that bit set to `1`. For
  /// example:
  ///
  ///     var x: UInt8 = 5          // 0b00000101
  ///     let y: UInt8 = 14         // 0b00001110
  ///     x |= y                    // 0b00001111
  ///
  /// - Parameters:
  ///   - lhs: An integer value.
  ///   - rhs: Another integer value.
""",
        '^': """\
  /// Stores the result of performing a bitwise XOR operation on the two given
  /// values in the left-hand-side variable.
  ///
  /// A bitwise XOR operation, also known as an exclusive OR operation, results
  /// in a value that has each bit set to `1` where *one or the other but not
  /// both* of its arguments had that bit set to `1`. For example:
  ///
  ///     var x: UInt8 = 5          // 0b00000101
  ///     let y: UInt8 = 14         // 0b00001110
  ///     x ^= y                    // 0b00001011
  ///
  /// - Parameters:
  ///   - lhs: An integer value.
  ///   - rhs: Another integer value.
""",
        '&>>': """\
  /// Calculates the result of shifting a value's binary representation the
  /// specified number of digits to the right, masking the shift amount to the
  /// type's bit width, and stores the result in the left-hand-side variable.
  ///
  /// The `&>>=` operator performs a *masking shift*, where the value passed as
  /// `rhs` is masked to produce a value in the range `0..<lhs.bitWidth`. The
  /// shift is performed using this masked value.
  ///
  /// The following example defines `x` as an instance of `UInt8`, an 8-bit,
  /// unsigned integer type. If you use `2` as the right-hand-side value in an
  /// operation on `x`, the shift amount requires no masking.
  ///
  ///     var x: UInt8 = 30                 // 0b00011110
  ///     x &>>= 2
  ///     // x == 7                         // 0b00000111
  ///
  /// However, if you use `19` as `rhs`, the operation first bitmasks `rhs` to
  /// `3`, and then uses that masked value as the number of bits to shift `lhs`.
  ///
  ///     var y: UInt8 = 30                 // 0b00011110
  ///     y &>>= 19
  ///     // y == 3                         // 0b00000011
  ///
  /// - Parameters:
  ///   - lhs: The value to shift.
  ///   - rhs: The number of bits to shift `lhs` to the right. If `rhs` is
  ///     outside the range `0..<lhs.bitWidth`, it is masked to produce a
  ///     value within that range.
""",
        '&<<': """\
  /// Returns the result of shifting a value's binary representation the
  /// specified number of digits to the left, masking the shift amount to the
  /// type's bit width, and stores the result in the left-hand-side variable.
  ///
  /// The `&<<=` operator performs a *masking shift*, where the value used as
  /// `rhs` is masked to produce a value in the range `0..<lhs.bitWidth`. The
  /// shift is performed using this masked value.
  ///
  /// The following example defines `x` as an instance of `UInt8`, an 8-bit,
  /// unsigned integer type. If you use `2` as the right-hand-side value in an
  /// operation on `x`, the shift amount requires no masking.
  ///
  ///     var x: UInt8 = 30                 // 0b00011110
  ///     x &<<= 2
  ///     // x == 120                       // 0b01111000
  ///
  /// However, if you pass `19` as `rhs`, the method first bitmasks `rhs` to
  /// `3`, and then uses that masked value as the number of bits to shift `lhs`.
  ///
  ///     var y: UInt8 = 30                 // 0b00011110
  ///     y &<<= 19
  ///     // y == 240                       // 0b11110000
  ///
  /// - Parameters:
  ///   - lhs: The value to shift.
  ///   - rhs: The number of bits to shift `lhs` to the left. If `rhs` is
  ///     outside the range `0..<lhs.bitWidth`, it is masked to produce a
  ///     value within that range.
""",
        '>>': """\
  /// Stores the result of shifting a value's binary representation the
  /// specified number of digits to the right in the left-hand-side variable.
  ///
  /// The `>>=` operator performs a *smart shift*, which defines a result for a
  /// shift of any value.
  ///
  /// - Using a negative value for `rhs` performs a left shift using
  ///   `abs(rhs)`.
  /// - Using a value for `rhs` that is greater than or equal to the bit width
  ///   of `lhs` is an *overshift*. An overshift results in `-1` for a
  ///   negative value of `lhs` or `0` for a nonnegative value.
  /// - Using any other value for `rhs` performs a right shift on `lhs` by that
  ///   amount.
  ///
  /// The following example defines `x` as an instance of `UInt8`, an 8-bit,
  /// unsigned integer type. If you use `2` as the right-hand-side value in an
  /// operation on `x`, the value is shifted right by two bits.
  ///
  ///     var x: UInt8 = 30                 // 0b00011110
  ///     x >>= 2
  ///     // x == 7                         // 0b00000111
  ///
  /// If you use `11` as `rhs`, `x` is overshifted such that all of its bits
  /// are set to zero.
  ///
  ///     var y: UInt8 = 30                 // 0b00011110
  ///     y >>= 11
  ///     // y == 0                         // 0b00000000
  ///
  /// Using a negative value as `rhs` is the same as performing a left shift
  /// using `abs(rhs)`.
  ///
  ///     var a: UInt8 = 30                 // 0b00011110
  ///     a >>= -3
  ///     // a == 240                       // 0b11110000
  ///
  ///     var b: UInt8 = 30                 // 0b00011110
  ///     b <<= 3
  ///     // b == 240                       // 0b11110000
  ///
  /// Right shift operations on negative values "fill in" the high bits with
  /// ones instead of zeros.
  ///
  ///     var q: Int8 = -30                 // 0b11100010
  ///     q >>= 2
  ///     // q == -8                        // 0b11111000
  ///
  ///     var r: Int8 = -30                 // 0b11100010
  ///     r >>= 11
  ///     // r == -1                        // 0b11111111
  ///
  /// - Parameters:
  ///   - lhs: The value to shift.
  ///   - rhs: The number of bits to shift `lhs` to the right.
""",
        '<<': """\
  /// Stores the result of shifting a value's binary representation the
  /// specified number of digits to the left in the left-hand-side variable.
  ///
  /// The `<<` operator performs a *smart shift*, which defines a result for a
  /// shift of any value.
  ///
  /// - Using a negative value for `rhs` performs a right shift using
  ///   `abs(rhs)`.
  /// - Using a value for `rhs` that is greater than or equal to the bit width
  ///   of `lhs` is an *overshift*, resulting in zero.
  /// - Using any other value for `rhs` performs a left shift on `lhs` by that
  ///   amount.
  ///
  /// The following example defines `x` as an instance of `UInt8`, an 8-bit,
  /// unsigned integer type. If you use `2` as the right-hand-side value in an
  /// operation on `x`, the value is shifted left by two bits.
  ///
  ///     var x: UInt8 = 30                 // 0b00011110
  ///     x <<= 2
  ///     // x == 120                       // 0b01111000
  ///
  /// If you use `11` as `rhs`, `x` is overshifted such that all of its bits
  /// are set to zero.
  ///
  ///     var y: UInt8 = 30                 // 0b00011110
  ///     y <<= 11
  ///     // y == 0                         // 0b00000000
  ///
  /// Using a negative value as `rhs` is the same as performing a right shift
  /// with `abs(rhs)`.
  ///
  ///     var a: UInt8 = 30                 // 0b00011110
  ///     a <<= -3
  ///     // a == 3                         // 0b00000011
  ///
  ///     var b: UInt8 = 30                 // 0b00011110
  ///     b >>= 3
  ///     // b == 3                         // 0b00000011
  ///
  /// - Parameters:
  ///   - lhs: The value to shift.
  ///   - rhs: The number of bits to shift `lhs` to the left.
""",
  }
    return comments[operator]

# documentation for overflow-calculating arithmetic methods, indexed
# by the related operator:
#     +   addingReportingOverflow(_:)
#     -   subtractingReportingOverflow(_:)
#     *   multiplyingReportingOverflow(_:)
#     /   dividedReportingOverflow(by:)
#     %   remainderReportingOverflow(dividingBy:)
def overflowOperationComment(operator):
    comments = {
        '+': """\
  /// Returns the sum of this value and the given value along with a flag
  /// indicating whether overflow occurred in the operation.
  ///
  /// - Parameter rhs: The value to add to this value.
  /// - Returns: A tuple containing the result of the addition along with a
  ///   flag indicating whether overflow occurred. If the `overflow` component
  ///   is `false`, the `partialValue` component contains the entire sum. If
  ///   the `overflow` component is `true`, an overflow occurred and the
  ///   `partialValue` component contains the truncated sum of this value and
  ///   `rhs`.
""",
        '-': """\
  /// Returns the difference of this value and the given value along with a
  /// flag indicating whether overflow occurred in the operation.
  ///
  /// - Parameter rhs: The value to subtract from this value.
  /// - Returns: A tuple containing the result of the subtraction along with a
  ///   flag indicating whether overflow occurred. If the `overflow` component
  ///   is `false`, the `partialValue` component contains the entire
  ///   difference. If the `overflow` component is `true`, an overflow
  ///   occurred and the `partialValue` component contains the truncated
  ///   result of `rhs` subtracted from this value.
""",
        '*': """\
  /// Returns the product of this value and the given value along with a flag
  /// indicating whether overflow occurred in the operation.
  ///
  /// - Parameter rhs: The value to multiply by this value.
  /// - Returns: A tuple containing the result of the multiplication along with
  ///   a flag indicating whether overflow occurred. If the `overflow`
  ///   component is `false`, the `partialValue` component contains the entire
  ///   product. If the `overflow` component is `true`, an overflow
  ///   occurred and the `partialValue` component contains the truncated
  ///   product of this value and `rhs`.
""",
        '/': """\
  /// Returns the quotient of dividing this value by the given value along with
  /// a flag indicating whether overflow occurred in the operation.
  ///
  /// Dividing by zero is not an error when using this method. For a value `x`,
  /// the result of `x.dividedReportingOverflow(by: 0)` is `(x, true)`.
  ///
  /// - Parameter rhs: The value to divide this value by.
  /// - Returns: A tuple containing the result of the division along with a
  ///   flag indicating whether overflow occurred. If the `overflow` component
  ///   is `false`, the `partialValue` component contains the entire quotient.
  ///   If the `overflow` component is `true`, an overflow occurred and
  ///   the `partialValue` component contains the truncated quotient.
""",
        '%': """\
  // FIXME(integers): the comment is for division instead of remainder
  /// Returns the remainder of dividing this value by the given value along with
  /// a flag indicating whether overflow occurred in the operation.
  ///
  /// Dividing by zero is not an error when using this method. For a value `x`,
  /// the result of `x.dividedReportingOverflow(by: 0)` is `(x, true)`.
  ///
  /// - Parameter rhs: The value to divide this value by.
  /// - Returns: A tuple containing the result of the division along with a
  ///   flag indicating whether overflow occurred. If the `overflow` component
  ///   is `false`, the `partialValue` component contains the entire quotient.
  ///   If the `overflow` component is `true`, an overflow occurred and
  ///   the `partialValue` component contains the truncated quotient.
""",
    }
    return comments[operator]

# documentation for "unsafe" arithmetic methods, indexed by the related
# operator:
#     +   unsafeAdding(_:)
#     -   unsafeSubtracting(_:)
#     *   unsafeMultiplying(_:)
#     /   unsafeDividing(by:)
def unsafeOperationComment(operator):
    comments = {
        '+': """\
  /// Returns the sum of this value and the given value without checking for
  /// arithmetic overflow.
  ///
  /// If an arithmetic overflow occurs, the behavior is undefined. Use this
  /// function only to avoid the cost of overflow checking when you are sure
  /// that the operation won't overflow.
  ///
  /// - Parameter rhs: The value to add to this value.
  /// - Returns: The sum of this value and `rhs`.
""",
        '-': """\
  /// Returns the difference of this value and the given value without checking
  /// for arithmetic overflow.
  ///
  /// If an arithmetic overflow occurs, the behavior is undefined. Use this
  /// function only to avoid the cost of overflow checking when you are sure
  /// that the operation won't overflow.
  ///
  /// - Parameter rhs: The value to subtract from this value.
  /// - Returns: The difference of this value and `rhs`.
""",
        '*': """\
  /// Returns the product of this value and the given value without checking
  /// for arithmetic overflow.
  ///
  /// If an arithmetic overflow occurs, the behavior is undefined. Use this
  /// function only to avoid the cost of overflow checking when you are sure
  /// that the operation won't overflow.
  ///
  /// - Parameter rhs: The value to multiply by this value.
  /// - Returns: The difference of this value and `rhs`.
""",
        '/': """\
  /// Returns the quotient of dividing this value by the given value without
  /// checking for arithmetic overflow.
  ///
  /// If an arithmetic overflow occurs, the behavior is undefined. Use this
  /// function only to avoid the cost of overflow checking when you are sure
  /// that the operation won't overflow.
  ///
  /// - Parameter rhs: The value to divide this value by.
  /// - Returns: The quotient of dividing this value by `rhs`.
""",
    }
    return comments[operator]

}%

//===----------------------------------------------------------------------===//
//===--- Numeric ----------------------------------------------------------===//
//===----------------------------------------------------------------------===//

/// Declares methods backing binary arithmetic operators--such as `+`, `-` and
/// `*`--and their mutating counterparts.
///
/// The `Numeric` protocol provides a suitable basis for arithmetic on
/// scalar values, such as integers and floating-point numbers. You can write
/// generic methods that operate on any numeric type in the standard library
/// by using the `Numeric` protocol as a generic constraint.
///
/// The following example declares a method that calculates the total of any
/// sequence with `Numeric` elements.
///
///     extension Sequence where Element: Numeric {
///         func sum() -> Element {
///             return reduce(0, +)
///         }
///     }
///
/// The `sum()` method is now available on any sequence or collection with
/// numeric values, whether it is an array of `Double` or a countable range of
/// `Int`.
///
///     let arraySum = [1.1, 2.2, 3.3, 4.4, 5.5].sum()
///     // arraySum == 16.5
///
///     let rangeSum = (1..<10).sum()
///     // rangeSum == 45
///
/// Conforming to the Numeric Protocol
/// =====================================
///
/// To add `Numeric` protocol conformance to your own custom type, implement
/// the required mutating methods. Extensions to `Numeric` provide default
/// implementations for the protocol's nonmutating methods based on the
/// mutating variants.
public protocol Numeric : Equatable, ExpressibleByIntegerLiteral {
  /// Creates a new instance from the given integer, if it can be represented
  /// exactly.
  ///
  /// If the value passed as `source` is not representable exactly, the result
  /// is `nil`. In the following example, the constant `x` is successfully
  /// created from a value of `100`, while the attempt to initialize the
  /// constant `y` from `1_000` fails because the `Int8` type can represent
  /// `127` at maximum:
  ///
  ///     let x = Int8(exactly: 100)
  ///     // x == Optional(100)
  ///     let y = Int8(exactly: 1_000)
  ///     // y == nil
  ///
  /// - Parameter source: A value to convert to this type of integer.
  init?<T : BinaryInteger>(exactly source: T)

  // FIXME(ABI)#44 (Recursive Protocol Constraints): should be just
  // Numeric, Comparable
  /// A type that can represent the absolute value of any possible value of the
  /// conforming type.
  associatedtype Magnitude : Comparable, ExpressibleByIntegerLiteral

  /// The magnitude of this value.
  ///
  /// For any numeric value `x`, `x.magnitude` is the absolute value of `x`.
  /// You can use the `magnitude` property in operations that are simpler to
  /// implement in terms of unsigned values, such as printing the value of an
  /// integer, which is just printing a '-' character in front of an absolute
  /// value.
  ///
  ///     let x = -200
  ///     // x.magnitude == 200
  ///
  /// The global `abs(_:)` function provides more familiar syntax when you need
  /// to find an absolute value. In addition, because `abs(_:)` always returns
  /// a value of the same type, even in a generic context, using the function
  /// instead of the `magnitude` property is encouraged.
  var magnitude: Magnitude { get }

% for x in binaryArithmetic['Numeric']:
  // defaulted using an in-place counterpart, but can be used as an
  // optimization hook
${operatorComment(x.operator, False)}
  static func ${x.operator}(_ lhs: Self, _ rhs: Self) -> Self

  // implementation hook
${assignmentOperatorComment(x.operator, False)}
  static func ${x.operator}=(_ lhs: inout Self, rhs: Self)
% end
}

% # FIXME(integers): uncomment once the compilation time improves.
% # Don't forget to remove similar definitions from concrete integer types,
% # floating point types, CGFloat, and Decimal in Foundation.
% for Protocol in []: # !!! FIXME !!! ['Numeric', 'BinaryInteger', 'FloatingPoint']:
% # Explicitly providing these operations for BinaryInteger and FloatingPoint
% # protocols because Strideable conformance creates ambiguity if the
% # operations are only defined for Numeric
extension ${Protocol} {
%   if Protocol in ['Numeric', 'FloatingPoint']:
%       ops = binaryArithmetic['Numeric']
%   else:
%       ops = binaryArithmetic['Numeric'] + binaryArithmetic['BinaryInteger']
%   for x in ops:
%     callLabel = x.firstArg + ': ' if not x.firstArg == '_' else ''
${operatorComment(x.operator, False)}
  @_transparent
  public static func ${x.operator}(_ lhs: Self, _ rhs: Self) -> Self {
    var lhs = lhs
    lhs ${x.operator}= rhs
    return lhs
  }
%   end
}
% end

/// A type that can represent both positive and negative values.
///
/// The `SignedNumeric` protocol extends the operations defined by the
/// `Numeric` protocol to include a value's additive inverse.
///
/// Conforming to the SignedNumeric Protocol
/// ===========================================
///
/// Because the `SignedNumeric` protocol provides default implementations of
/// both of its required methods, you don't need to do anything beyond
/// declaring conformance to the protocol and ensuring that the values of your
/// type support negation. To customize your type's implementation, provide
/// your own mutating `negate()` method.
public protocol SignedNumeric : Numeric {
  /// Returns the additive inverse of the specified value.
  ///
  /// The negation operator (prefix `-`) returns the additive inverse of its
  /// argument.
  ///
  ///     let x = 21
  ///     let y = -x
  ///     // y == -21
  ///
  /// The resulting value must be representable in the same type as the
  /// argument. In particular, negating a signed, fixed-width integer type's
  /// minimum results in a value that cannot be represented.
  ///
  ///     let z = -Int8.min
  ///     // Overflow error
  ///
  /// - Returns: The additive inverse of this value.
  static prefix func - (_ operand: Self) -> Self

  /// Replaces this value with its additive inverse.
  ///
  /// The following example uses the `negate()` method to negate the value of
  /// an integer `x`:
  ///
  ///     var x = 21
  ///     x.negate()
  ///     // x == -21
  mutating func negate()
}

extension SignedNumeric {
  @_transparent
  public static prefix func - (_ operand: Self) -> Self {
    var result = operand
    result.negate()
    return result
  }

  @_transparent
  public mutating func negate() {
    self = 0 - self
  }
}


/// Returns the absolute value of the given number.
///
/// - Parameter x: A signed number.
/// - Returns: The absolute value of `x`.
@_transparent
public func abs<T : SignedNumeric>(_ x: T) -> T
  where T.Magnitude == T {
  return x.magnitude
}

/// Returns the absolute value of the given number.
///
/// The absolute value of `x` must be representable in the same type. In
/// particular, the absolute value of a signed, fixed-width integer type's
/// minimum cannot be represented.
///
///     let x = Int8.min
///     // x == -128
///     let y = abs(x)
///     // Overflow error
///
/// - Parameter x: A signed number.
/// - Returns: The absolute value of `x`.
public func abs<T : SignedNumeric & Comparable>(_ x: T) -> T {
  return x < 0 ? -x : x
}

extension Numeric {
  @_transparent
  public static prefix func + (x: Self) -> Self {
    return x
  }
}

//===----------------------------------------------------------------------===//
//===--- BinaryInteger ----------------------------------------------------===//
//===----------------------------------------------------------------------===//

/// An integer type with a binary representation.
///
/// The `BinaryInteger` protocol is the basis for all the integer types
/// provided by the standard library. All of the standard library's integer
/// types, such as `Int` and `UInt32`, conform to `BinaryInteger`.
///
/// Converting Between Numeric Types
/// ================================
///
/// You can create new instances of a type that conforms to the `BinaryInteger`
/// protocol from a floating-point number or another binary integer of any
/// type. The `BinaryInteger` protocol provides initializers for four
/// different kinds of conversion.
///
/// Range-Checked Conversion
/// ------------------------
///
/// You use the default `init(_:)` initializer to create a new instance when
/// you're sure that the value passed is representable in the new type. For
/// example, an instance of `Int16` can represent the value `500`, so the
/// first conversion in the code sample below succeeds. That same value is too
/// large to represent as an `Int8` instance, so the second conversion fails,
/// triggering a runtime error.
///
///     let x: Int = 500
///     let y = Int16(x)
///     // y == 500
///
///     let z = Int8(x)
///     // Error: Not enough bits to represent...
///
/// When you create a binary integer from a floating-point value using the
/// default initializer, the value is rounded toward zero before the range is
/// checked. In the following example, the value `127.75` is rounded to `127`,
/// which is representable by the `Int8` type.  `128.25` is rounded to `128`,
/// which is not representable as an `Int8` instance, triggering a runtime
/// error.
///
///     let e = Int8(127.75)
///     // e == 127
///
///     let f = Int8(128.25)
///     // Error: Double value cannot be converted...
///
///
/// Exact Conversion
/// ----------------
///
/// Use the `init?(exactly:)` initializer to create a new instance after
/// checking whether the passed value is representable. Instead of trapping on
/// out-of-range values, using the failable `exact` initializer results in
/// `nil`.
///
///     let x = Int16(exactly: 500)
///     // x == Optional(500)
///
///     let y = Int8(exactly: 500)
///     // y == nil
///
/// When converting floating-point values, the `init?(exact:)` initializer
/// checks both that the passed value has no fractional part and that the
/// value is representable in the resulting type.
///
///     let e = Int8(exactly: 23.0)       // integral value, representable
///     // e == Optional(23)
///
///     let f = Int8(exactly: 23.75)      // fractional value, representable
///     // f == nil
///
///     let g = Int8(exactly: 500.0)      // integral value, nonrepresentable
///     // g == nil
///
/// Clamping Conversion
/// -------------------
///
/// Use the `init(clamping:)` initializer to create a new instance of a binary
/// integer type where out-of-range values are clamped to the representable
/// range of the type. For a type `T`, the resulting value is in the range
/// `T.min...T.max`.
///
///     let x = Int16(clamping: 500)
///     // x == 500
///
///     let y = Int8(clamping: 500)
///     // y == 127
///
///     let z = UInt8(clamping: -500)
///     // z == 0
///
/// Bit Pattern Conversion
/// ----------------------
///
/// Use the `init(truncatingIfNeeded:)` initializer to create a new instance
/// with the same bit pattern as the passed value, extending or truncating the
/// value's representation as necessary. Note that the value may not be
/// preserved, particularly when converting between signed to unsigned integer
/// types or when the destination type has a smaller bit width than the source
/// type. The following example shows how extending and truncating work for
/// nonnegative integers:
///
///     let q: Int16 = 850
///     // q == 0b00000011_01010010
///
///     let r = Int8(truncatingIfNeeded: q)      // truncate 'q' to fit in 8 bits
///     // r == 82
///     //   == 0b01010010
///
///     let s = Int16(truncatingIfNeeded: s)     // extend 'r' to fill 16 bits
///     // s == 82
///     //   == 0b00000000_01010010
///
/// Any padding is performed by *sign-extending* the passed value. When
/// nonnegative integers are extended, the result is padded with zeroes. When
/// negative integers are extended, the result is padded with ones. This
/// example shows several extending conversions of a negative value---note
/// that negative values are sign-extended even when converting to an unsigned
/// type.
///
///     let t: Int8 = -100
///     // t == -100
///     // t's binary representation == 0b10011100
///
///     let u = UInt8(truncatingIfNeeded: t)
///     // u == 156
///     // u's binary representation == 0b10011100
///
///     let v = Int16(truncatingIfNeeded: t)
///     // v == -100
///     // v's binary representation == 0b11111111_10011100
///
///     let w = UInt16(truncatingIfNeeded: t)
///     // w == 65436
///     // w's binary representation == 0b11111111_10011100
///
///
/// Comparing Across Integer Types
/// ==============================
///
/// You can use relational operators, such as the less-than and equal-to
/// operators (`<` and `==`), to compare instances of different binary integer
/// types. The following example compares instances of the `Int`, `UInt`, and
/// `UInt8` types:
///
///     let x: Int = -23
///     let y: UInt = 1_000
///     let z: UInt8 = 23
///
///     if x < y {
///         print("\(x) is less than \(y).")
///     }
///     // Prints "-23 is less than 1000."
///
///     if z > x {
///         print("\(z) is greater than \(x).")
///     }
///     // Prints "23 is greater than -23."
public protocol BinaryInteger :
  Hashable, Numeric, CustomStringConvertible, Strideable
  where Magnitude : BinaryInteger, Magnitude.Magnitude == Magnitude
{
  /// A Boolean value indicating whether this type is a signed integer type.
  ///
  /// *Signed* integer types can represent both positive and negative values.
  /// *Unsigned* integer types can represent only nonnegative values.
  static var isSigned: Bool { get }

  /// Creates an integer from the given floating-point value, if it can be
  /// represented exactly.
  ///
  /// If the value passed as `source` is not representable exactly, the result
  /// is `nil`. In the following example, the constant `x` is successfully
  /// created from a value of `21.0`, while the attempt to initialize the
  /// constant `y` from `21.5` fails:
  ///
  ///     let x = Int(exactly: 21.0)
  ///     // x == Optional(21)
  ///     let y = Int(exactly: 21.5)
  ///     // y == nil
  ///
  /// - Parameter source: A floating-point value to convert to an integer.
  init?<T : BinaryFloatingPoint>(exactly source: T)

  /// Creates an integer from the given floating-point value, rounding toward
  /// zero.
  ///
  ///     let x = Int(21.5)
  ///     // x == 21
  ///     let y = Int(-21.5)
  ///     // y == -21
  ///
  /// If `source` is outside the bounds of this type after rounding toward
  /// zero, a runtime error may occur.
  ///
  ///     let z = UInt(-21.5)
  ///     // Error: ...the result would be less than UInt.min
  ///
  /// - Parameter source: A floating-point value to convert to an integer.
  ///   `source` must be representable in this type after rounding toward zero.
  init<T : BinaryFloatingPoint>(_ source: T)

  /// Creates a new instance from the given integer.
  ///
  /// If the value passed as `source` is not representable in this type, a
  /// runtime error may occur.
  ///
  ///     let x = -500 as Int
  ///     let y = Int32(x)
  ///     // y == -500
  ///
  ///     // -500 is not representable as a 'UInt32' instance
  ///     let z = UInt32(x)
  ///     // Error
  ///
  /// - Parameter source: An integer to convert. `source` must be representable
  ///   in this type.
  init<T : BinaryInteger>(_ source: T)

  /// Creates a new instance from the bit pattern of the given instance by
  /// sign-extending or truncating to fit this type.
  ///
  /// When the bit width of `T` (the type of `source`) is equal to or greater
  /// than this type's bit width, the result is the truncated
  /// least-significant bits of `source`. For example, when converting a
  /// 16-bit value to an 8-bit type, only the lower 8 bits of `source` are
  /// used.
  ///
  ///     let p: Int16 = -500
  ///     // 'p' has a binary representation of 11111110_00001100
  ///     let q = Int8(truncatingIfNeeded: p)
  ///     // q == 12
  ///     // 'q' has a binary representation of 00001100
  ///
  /// When the bit width of `T` is less than this type's bit width, the result
  /// is *sign-extended* to fill the remaining bits. That is, if `source` is
  /// negative, the result is padded with ones; otherwise, the result is
  /// padded with zeros.
  ///
  ///     let u: Int8 = 21
  ///     // 'u' has a binary representation of 00010101
  ///     let v = Int16(truncatingIfNeeded: u)
  ///     // v == 21
  ///     // 'v' has a binary representation of 00000000_00010101
  ///
  ///     let w: Int8 = -21
  ///     // 'w' has a binary representation of 11101011
  ///     let x = Int16(truncatingIfNeeded: w)
  ///     // x == -21
  ///     // 'x' has a binary representation of 11111111_11101011
  ///     let y = UInt16(truncatingIfNeeded: w)
  ///     // y == 65515
  ///     // 'y' has a binary representation of 11111111_11101011
  ///
  /// - Parameter source: An integer to convert to this type.
  init<T : BinaryInteger>(truncatingIfNeeded source: T)

  /// Creates a new instance with the representable value that's closest to the
  /// given integer.
  ///
  /// If the value passed as `source` is greater than the maximum representable
  /// value in this type, the result is the type's `max` value. If `source` is
  /// less than the smallest representable value in this type, the result is
  /// the type's `min` value.
  ///
  /// In this example, `x` is initialized as an `Int8` instance by clamping
  /// `500` to the range `-128...127`, and `y` is initialized as a `UInt`
  /// instance by clamping `-500` to the range `0...UInt.max`.
  ///
  ///     let x = Int8(clamping: 500)
  ///     // x == 127
  ///     // x == Int8.max
  ///
  ///     let y = UInt(clamping: -500)
  ///     // y == 0
  ///
  /// - Parameter source: An integer to convert to this type.
  init<T : BinaryInteger>(clamping source: T)

  // FIXME: Should be `Words : Collection where Words.Element == UInt`
  // See <rdar://problem/31798916> for why it isn't.
  /// A type that represents the words of a binary integer. 
  /// Must implement the `Collection` protocol with an `UInt` element type.
  associatedtype Words : Sequence where Words.Element == UInt

  /// Returns a collection containing the words of this value's binary
  /// representation, in order from the least significant to most significant.
  ///
  /// Negative values are returned in two's complement representation,
  /// regardless of the type's underlying implementation.
  var words: Words { get }

  /// The least significant word in this value's binary representation.
  var _lowWord: UInt { get }

  /// The number of bits in the current binary representation of this value.
  ///
  /// This property is a constant for instances of fixed-width integer
  /// types.
  var bitWidth : Int { get }

  /// The number of trailing zeros in this value's binary representation.
  ///
  /// For example, in a fixed-width integer type with a `bitWidth` value of 8,
  /// the number -8 has three trailing zeros.
  ///
  ///     let x = Int8(bitPattern: 0b1111_1000)
  ///     // x == -8
  ///     // x.trailingZeroBitCount == 3
  var trailingZeroBitCount: Int { get }

% for x in chain(*binaryArithmetic.values()):
  // defaulted using an in-place counterpart, but can be used as an
  // optimization hook
${operatorComment(x.operator, False)}
  static func ${x.operator}(_ lhs: Self, _ rhs: Self) -> Self

  // implementation hook
${assignmentOperatorComment(x.operator, False)}
  static func ${x.operator}=(_ lhs: inout Self, _ rhs: Self)
% end

  /// Returns the inverse of the bits set in the argument.
  ///
  /// The bitwise NOT operator (`~`) is a prefix operator that returns a value
  /// in which all the bits of its argument are flipped: Bits that are `1` in
  /// the argument are `0` in the result, and bits that are `0` in the argument
  /// are `1` in the result. This is equivalent to the inverse of a set. For
  /// example:
  ///
  ///     let x: UInt8 = 5        // 0b00000101
  ///     let notX = ~x           // 0b11111010
  ///
  /// Performing a bitwise NOT operation on 0 returns a value with every bit
  /// set to `1`.
  ///
  ///     let allOnes = ~UInt8.min   // 0b11111111
  ///
  /// - Complexity: O(1).
  static prefix func ~ (_ x: Self) -> Self

% for x in binaryBitwise:
${operatorComment(x.operator, False)}
  static func ${x.operator}(_ lhs: Self, _ rhs: Self) -> Self

${assignmentOperatorComment(x.operator, False)}
  static func ${x.operator}=(_ lhs: inout Self, _ rhs: Self)
% end

% for x in maskingShifts:
${operatorComment(x.nonMaskingOperator, False)}
  static func ${x.nonMaskingOperator}<RHS: BinaryInteger>(
    _ lhs: Self, _ rhs: RHS
  ) -> Self

${assignmentOperatorComment(x.nonMaskingOperator, False)}
  static func ${x.nonMaskingOperator}=<RHS: BinaryInteger>(
    _ lhs: inout Self, _ rhs: RHS)
% end
 
  /// Returns the quotient and remainder of this value divided by the given
  /// value.
  ///
  /// Use this method to calculate the quotient and remainder of a division at
  /// the same time.
  ///
  ///     let x = 1_000_000
  ///     let (q, r) = x.quotientAndRemainder(dividingBy: 933)
  ///     // q == 1071
  ///     // r == 757
  ///
  /// - Parameter rhs: The value to divide this value by.
  /// - Returns: A tuple containing the quotient and remainder of this value
  ///   divided by `rhs`.
  func quotientAndRemainder(dividingBy rhs: Self)
    -> (quotient: Self, remainder: Self)

  /// Returns `-1` if this value is negative and `1` if it's positive;
  /// otherwise, `0`.
  ///
  /// - Returns: The sign of this number, expressed as an integer of the same
  ///   type.
  func signum() -> Self
}

extension BinaryInteger {
  @_transparent
  public init() {
    self = 0
  }

  public init?<T : BinaryFloatingPoint>(exactly source: T) {
    // FIXME(integers): implement
    fatalError()
  }

  @_transparent
  public func signum() -> Self {
    return (self > (0 as Self) ? 1 : 0) - (self < (0 as Self) ? 1 : 0)
  }

  @_transparent
  public var _lowWord: UInt {
    var it = words.makeIterator()
    return it.next() ?? 0
  }

  public func quotientAndRemainder(dividingBy rhs: Self)
    -> (quotient: Self, remainder: Self) {
    return (self / rhs, self % rhs)
  }

  % for x in binaryBitwise:

  // Homogeneous
${operatorComment(x.operator, False)}
  @_transparent
  public static func ${x.operator} (lhs: Self, rhs: Self) -> Self {
    var lhs = lhs
    lhs ${x.operator}= rhs
    return lhs
  }

  % end

<<<<<<< HEAD
  % for x in maskingShifts:

${operatorComment(x.operator, False)}
  public static func ${x.operator} <
    Other : BinaryInteger
  >(lhs: Self, rhs: Other) -> Self {
    return lhs ${x.operator} Self(truncatingIfNeeded: rhs)
  }

${assignmentOperatorComment(x.operator, False)}
  @_transparent
  public static func ${x.operator}= <
    Other : BinaryInteger
  >(lhs: inout Self, rhs: Other) {
    lhs = lhs ${x.operator} rhs
=======
% for x in maskingShifts:
  // Heterogeneous non-masking shift in terms of shift-assignment
${operatorComment(x.nonMaskingOperator, False)}
  public static func ${x.nonMaskingOperator}<RHS: BinaryInteger>(
    _ lhs: Self, _ rhs: RHS
  ) -> Self {
    var r = lhs
    r ${x.nonMaskingOperator}= rhs
    return r
>>>>>>> 2a18723b
  }
% end

}

// Strideable conformance
extension BinaryInteger {
  // FIXME(ABI): using Int as the return type is wrong.
  @_transparent
  public func distance(to other: Self) -> Int {
    let distance = other - self
    if let result = Int(exactly: distance) {
      return result
    }
    _preconditionFailure("Distance is not representable in Int")
  }

  // FIXME(ABI): using Int as the parameter type is wrong.
  @_transparent
  public func advanced(by n: Int) -> Self {
    var advanced: Int = Int(self)
    advanced += n
    if let result = Self(exactly: advanced) {
      return result
    }
    _preconditionFailure("The result of advanced(by:) is not representable")
  }
}

extension Int {
  // FIXME(ABI): using Int as the return type is wrong.
  @_transparent
  public func distance(to other: Int) -> Int {
    return other - self
  }

  // FIXME(ABI): using Int as the parameter type is wrong.
  @_transparent
  public func advanced(by n: Int) -> Int {
    return self + n
  }
}


//===----------------------------------------------------------------------===//
//===--- Heterogeneous comparison -----------------------------------------===//
//===----------------------------------------------------------------------===//

extension BinaryInteger {
  /// Returns a Boolean value indicating whether the two given values are
  /// equal.
  ///
  /// You can check the equality of instances of any `BinaryInteger` types
  /// using the equal-to operator (`==`). For example, you can test whether
  /// the first `UInt8` value in a string's UTF-8 encoding is equal to the
  /// first `UInt32` value in its Unicode scalar view:
  ///
  ///     let gameName = "Red Light, Green Light"
  ///     if let firstUTF8 = gameName.utf8.first,
  ///         let firstScalar = gameName.unicodeScalars.first?.value {
  ///         print("First code values are equal: \(firstUTF8 == firstScalar)")
  ///     }
  ///     // Prints "First code values are equal: true"
  ///
  /// - Parameters:
  ///   - lhs: An integer to compare.
  ///   - rhs: Another integer to compare.
  @inline(__always)
  public static func == <
    Other : BinaryInteger
  >(lhs: Self, rhs: Other) -> Bool {
    let lhsNegative = Self.isSigned && lhs < (0 as Self)
    let rhsNegative = Other.isSigned && rhs < (0 as Other)

    if lhsNegative != rhsNegative { return false }

    // Here we know the values are of the same sign.
    //
    // There are a few possible scenarios from here:
    //
    // 1. Both values are negative
    //  - If one value is strictly wider than the other, then it is safe to
    //    convert to the wider type.
    //  - If the values are of the same width, it does not matter which type we
    //    choose to convert to as the values are already negative, and thus
    //    include the sign bit if two's complement representation already.
    // 2. Both values are non-negative
    //  - If one value is strictly wider than the other, then it is safe to
    //    convert to the wider type.
    //  - If the values are of the same width, than signedness matters, as not
    //    unsigned types are 'wider' in a sense they don't need to 'waste' the
    //    sign bit. Therefore it is safe to convert to the unsigned type.

    if lhs.bitWidth < rhs.bitWidth {
      return Other(truncatingIfNeeded: lhs) == rhs
    }
    if lhs.bitWidth > rhs.bitWidth {
      return lhs == Self(truncatingIfNeeded: rhs)
    }

    if Self.isSigned {
      return Other(truncatingIfNeeded: lhs) == rhs
    }
    return lhs == Self(truncatingIfNeeded: rhs)
  }

  /// Returns a Boolean value indicating whether the two given values are not
  /// equal.
  ///
  /// You can check the inequality of instances of any `BinaryInteger` types
  /// using the not-equal-to operator (`!=`). For example, you can test
  /// whether the first `UInt8` value in a string's UTF-8 encoding is not
  /// equal to the first `UInt32` value in its Unicode scalar view:
  ///
  ///     let gameName = "Red Light, Green Light"
  ///     if let firstUTF8 = gameName.utf8.first,
  ///         let firstScalar = gameName.unicodeScalars.first?.value {
  ///         print("First code values are different: \(firstUTF8 != firstScalar)")
  ///     }
  ///     // Prints "First code values are different: false"
  ///
  /// - Parameters:
  ///   - lhs: An integer to compare.
  ///   - rhs: Another integer to compare.
  @_transparent
  public static func != <
    Other : BinaryInteger
  >(lhs: Self, rhs: Other) -> Bool {
    return !(lhs == rhs)
  }

  /// Returns a Boolean value indicating whether the value of the first
  /// argument is less than that of the second argument.
  ///
  /// You can compare instances of any `BinaryInteger` types using the
  /// less-than operator (`<`), even if the two instances are of different
  /// types.
  ///
  /// - Parameters:
  ///   - lhs: An integer to compare.
  ///   - rhs: Another integer to compare.
  @inline(__always)
  public static func < <Other : BinaryInteger>(lhs: Self, rhs: Other) -> Bool {
    let lhsNegative = Self.isSigned && lhs < (0 as Self)
    let rhsNegative = Other.isSigned && rhs < (0 as Other)
    if lhsNegative != rhsNegative { return lhsNegative }

    if lhs == (0 as Self) && rhs == (0 as Other) { return false }

    // if we get here, lhs and rhs have the same sign. If they're negative,
    // then Self and Other are both signed types, and one of them can represent
    // values of the other type. Otherwise, lhs and rhs are positive, and one
    // of Self, Other may be signed and the other unsigned.

    let rhsAsSelf = Self(truncatingIfNeeded: rhs)
    let rhsAsSelfNegative = rhsAsSelf < (0 as Self)


    // Can we round-trip rhs through Other?
    if Other(truncatingIfNeeded: rhsAsSelf) == rhs &&
      // This additional check covers the `Int8.max < (128 as UInt8)` case.
      // Since the types are of the same width, init(truncatingIfNeeded:)
      // will result in a simple bitcast, so that rhsAsSelf would be -128, and
      // `lhs < rhsAsSelf` will return false.
      // We basically guard against that bitcast by requiring rhs and rhsAsSelf
      // to be the same sign.
      rhsNegative == rhsAsSelfNegative {
      return lhs < rhsAsSelf
    }

    return Other(truncatingIfNeeded: lhs) < rhs
  }

  /// Returns a Boolean value indicating whether the value of the first
  /// argument is less than or equal to that of the second argument.
  ///
  /// You can compare instances of any `BinaryInteger` types using the
  /// less-than-or-equal-to operator (`<=`), even if the two instances are of
  /// different types.
  ///
  /// - Parameters:
  ///   - lhs: An integer to compare.
  ///   - rhs: Another integer to compare.
  @_transparent
  //@inline(__always)
  public static func <= <Other : BinaryInteger>(lhs: Self, rhs: Other) -> Bool {
    return !(rhs < lhs)
  }

  /// Returns a Boolean value indicating whether the value of the first
  /// argument is greater than or equal to that of the second argument.
  ///
  /// You can compare instances of any `BinaryInteger` types using the
  /// greater-than-or-equal-to operator (`>=`), even if the two instances are
  /// of different types.
  ///
  /// - Parameters:
  ///   - lhs: An integer to compare.
  ///   - rhs: Another integer to compare.
  @_transparent
  //@inline(__always)
  public static func >= <Other : BinaryInteger>(lhs: Self, rhs: Other) -> Bool {
    return !(lhs < rhs)
  }

  /// Returns a Boolean value indicating whether the value of the first
  /// argument is greater than that of the second argument.
  ///
  /// You can compare instances of any `BinaryInteger` types using the
  /// greater-than operator (`>`), even if the two instances are of different
  /// types.
  ///
  /// - Parameters:
  ///   - lhs: An integer to compare.
  ///   - rhs: Another integer to compare.
  @_transparent
  //@inline(__always)
  public static func > <Other : BinaryInteger>(lhs: Self, rhs: Other) -> Bool {
    return rhs < lhs
  }
}

//===----------------------------------------------------------------------===//
//===--- Ambiguity breakers -----------------------------------------------===//
// These two versions of the operators are not ordered with respect to one
// another, but the compiler choses the second one, and that results in infinite
// recursion.
//
//     <T : Comparable>(T, T) -> Bool
//     <T : BinaryInteger, U : BinaryInteger>(T, U) -> Bool
//
// so we define:
//
//     <T : BinaryInteger>(T, T) -> Bool
//
//===----------------------------------------------------------------------===//

extension BinaryInteger {
  @_transparent
  public static func != (lhs: Self, rhs: Self) -> Bool {
    return !(lhs == rhs)
  }

  @inline(__always)
  public static func <= (lhs: Self, rhs: Self) -> Bool {
    return !(rhs < lhs)
  }

  @inline(__always)
  public static func >= (lhs: Self, rhs: Self) -> Bool {
    return !(lhs < rhs)
  }

  @inline(__always)
  public static func > (lhs: Self, rhs: Self) -> Bool {
    return rhs < lhs
  }
}

//===----------------------------------------------------------------------===//
<<<<<<< HEAD
//===--- BinaryInteger smart shifts ---------------------------------------===//
//===----------------------------------------------------------------------===//
// FIXME(integers): uncomment once <rdar://problem/29643515> gets fixed
#if false
extension BinaryInteger {
%   for x in maskingShifts:
  @_transparent
  public static func ${x.nonMaskingOperator} <
    Other : BinaryInteger
  >(lhs: Self, rhs: Other) -> Self {
    var lhs = lhs
    lhs ${x.nonMaskingOperator}= rhs
    return lhs
  }

  // It is hard to imagine overshift to the left in an arbitrarily sized
  // integer, but shifting too far to the right and negative shift cases are
  // supported.
%     reversedOperator = x.operator.translate(maketrans('<>', '><'))
%     isRightShift = '>' in x.operator
  @_transparent
  public static func ${x.nonMaskingOperator}= <
    Other : BinaryInteger
  >(lhs: inout Self, rhs: Other) {
    if rhs < (0 as Other) {
      lhs ${reversedOperator}= (0 - rhs)
      return
    }
%     if isRightShift:
    let overshift = Self.isSigned
      ? (lhs < (0 as Self) ? ~(0 as Self) : 0 )
      : 0
    if rhs >= lhs.bitWidth {
      lhs = overshift
      return
    }
%     end
    lhs ${x.operator}= Self(truncatingIfNeeded: rhs)
  }
%   end
}
#endif

//===----------------------------------------------------------------------===//
=======
>>>>>>> 2a18723b
//===--- FixedWidthInteger ------------------------------------------------===//
//===----------------------------------------------------------------------===//

/// An integer type that uses a fixed size for every instance.
///
/// The `FixedWidthInteger` protocol adds binary bitwise operations, bit
/// shifts, and overflow handling to the operations supported by the
/// `BinaryInteger` protocol.
///
/// Use the `FixedWidthInteger` protocol as a constraint or extension point
/// when writing operations that depend on bit shifting, performing bitwise
/// operations, catching overflows, or having access to the maximum or minimum
/// representable value of a type. For example, the following code provides a
/// `binaryString` property on every fixed-width integer that represents the
/// number's binary representation, split into 8-bit chunks.
///
///     extension FixedWidthInteger {
///         var binaryString: String {
///             var result: [String] = []
///             for i in 0..<(Self.bitWidth / 8) {
///                 let byte = UInt8(truncatingIfNeeded: self >> (i * 8))
///                 let byteString = String(byte, radix: 2)
///                 let padding = String(repeating: "0",
///                                      count: 8 - byteString.count)
///                 result.append(padding + byteString)
///             }
///             return "0b" + result.reversed().joined(separator: "_")
///         }
///     }
///
///     print(Int16.max.binaryString)
///     // Prints "0b01111111_11111111"
///     print((101 as UInt8).binaryString)
///     // Prints "0b11001001"
///
/// The `binaryString` implementation uses the static `bitWidth` property and
/// the right shift operator (`<<`), both of which are available to any type
/// that conforms to the `FixedWidthInteger` protocol.
///
/// The next example declares the generic `squared` function, which accepts an
/// instance `x` of any fixed-width integer type. The function uses the
/// `multipliedReportingOverflow(by:)` method to multiply `x` by itself and check
/// whether the result is too large to represent in the same type.
///
///     func squared<T: FixedWidthInteger>(_ x: T) -> T? {
///         let (result, overflow) = x.multipliedReportingOverflow(by: x)
///         if overflow {
///             return nil
///         }
///         return result
///     }
///
///     let (x, y): (Int8, Int8) = (9, 123)
///     print(squared(x))
///     // Prints "Optional(81)"
///     print(squared(y))
///     // Prints "nil"
///
/// Conforming to the FixedWidthInteger Protocol
/// ============================================
///
/// To make your own custom type conform to the `FixedWidthInteger` protocol,
/// declare the required initializers, properties, and methods. The required
/// methods that are suffixed with `ReportingOverflow` serve as the
/// customization points for arithmetic operations. When you provide just those
/// methods, the standard library provides default implementations for all
/// other arithmetic methods and operators.
public protocol FixedWidthInteger : BinaryInteger, _BitwiseOperations
  where Magnitude : FixedWidthInteger
{
  /// The number of bits used for the underlying binary representation of
  /// values of this type.
  ///
  /// An unsigned, fixed-width integer type can represent values from 0 through
  /// `(2 ** bitWidth) - 1`, where `**` is exponentiation. A signed,
  /// fixed-width integer type can represent values from
  /// `-(2 ** (bitWidth - 1))` through `(2 ** (bitWidth - 1)) - 1`. For example,
  /// the `Int8` type has a `bitWidth` value of 8 and can store any integer in
  /// the range `-128...127`.
  static var bitWidth : Int { get }

  /// The maximum representable integer in this type.
  ///
  /// For unsigned integer types, this value is `(2 ** bitWidth) - 1`, where
  /// `**` is exponentiation. For signed integer types, this value is
  /// `(2 ** (bitWidth - 1)) - 1`.
  static var max: Self { get }

  /// The minimum representable integer in this type.
  ///
  /// For unsigned integer types, this value is always `0`. For signed integer
  /// types, this value is `-(2 ** (bitWidth - 1))`, where `**` is
  /// exponentiation.
  static var min: Self { get }

% for x in binaryArithmetic['Numeric'] + binaryArithmetic['BinaryInteger']:
${overflowOperationComment(x.operator)}
  func ${x.name}ReportingOverflow(
    ${x.firstArg} rhs: Self
  ) -> (partialValue: Self, overflow: Bool)
% end

  /// Returns a tuple containing the high and low parts of the result of
  /// multiplying its arguments.
  ///
  /// Use this method to calculate the full result of a product that would
  /// otherwise overflow. Unlike traditional truncating multiplication, the
  /// `multipliedFullWidth(by:)` method returns an instance of DoubleWith<Self>,
  /// containing both the `high` and `low` parts of the product of `self` and
  /// `other`. The following example uses this method to multiply two `UInt8`
  /// values that normally overflow when multiplied:
  ///
  ///     let x: UInt8 = 100
  ///     let y: UInt8 = 20
  ///     let result = x.multipliedFullWidth(by: y)
  ///     // result.high == 0b00000111
  ///     // result.low  == 0b11010000
  ///
  /// The product of `x` and `y` is 2000, which is too large to represent in a
  /// `UInt8` instance. The `high` and `low` properties of the `result` value
  /// represent 2000 when concatenated to form a double-width integer; that
  /// is, using `result.high` as the high byte and `result.low` as the low byte
  /// of a `UInt16` instance.
  ///
  ///     let z = UInt16(result.high) << 8 | UInt16(result.low)
  ///     // z == 2000
  ///
  /// - Parameters:
  ///   - other: A value to multiply `self` by.
  /// - Returns: A tuple containing the high and low parts of the result of
  ///   multiplying `self` and `other`.
  // FIXME(integers): figure out how to return DoubleWidth<Self> or correct the
  // doc comment
  func multipliedFullWidth(by other: Self) -> (high: Self, low: Self.Magnitude)

  /// Returns a tuple containing the quotient and remainder of dividing the
  /// first argument by `self`.
  ///
  /// The resulting quotient must be representable within the bounds of the
  /// type. If the quotient of dividing `dividend` by `self` is too large to
  /// represent in the type, a runtime error may occur.
  ///
  /// - Parameters:
  ///   - dividend: A DoubleWidth<Self> value containing the high and low parts
  ///     of a double-width integer. The `high` component of the value carries
  ///     the sign, if the type is signed.
  /// - Returns: A tuple containing the quotient and remainder of `dividend`
  ///   divided by `self`.
  func dividingFullWidth(_ dividend: (high: Self, low: Self.Magnitude))
    -> (quotient: Self, remainder: Self)

  init(_truncatingBits bits: UInt)

  /// The number of bits equal to 1 in this value's binary representation.
  ///
  /// For example, in a fixed-width integer type with a `bitWidth` value of 8,
  /// the number 31 has five bits equal to 1.
  ///
  ///     let x: Int8 = 0b0001_1111
  ///     // x == 31
  ///     // x.nonzeroBitCount == 5
  var nonzeroBitCount: Int { get }

  /// The number of leading zeros in this value's binary representation.
  ///
  /// For example, in a fixed-width integer type with a `bitWidth` value of 8,
  /// the number 31 has three leading zeros.
  ///
  ///     let x: Int8 = 0b0001_1111
  ///     // x == 31
  ///     // x.leadingZeroBitCount == 3
  var leadingZeroBitCount: Int { get }

  /// Creates an integer from its big-endian representation, changing the byte
  /// order if necessary.
  ///
  /// - Parameter value: A value to use as the big-endian representation of the
  ///   new integer.
  init(bigEndian value: Self)

  /// Creates an integer from its little-endian representation, changing the
  /// byte order if necessary.
  ///
  /// - Parameter value: A value to use as the little-endian representation of
  ///   the new integer.
  init(littleEndian value: Self)

  /// The big-endian representation of this integer.
  ///
  /// If necessary, the byte order of this value is reversed from the typical
  /// byte order of this integer type. On a big-endian platform, for any
  /// integer `x`, `x == x.bigEndian`.
  var bigEndian: Self { get }

  /// The little-endian representation of this integer.
  ///
  /// If necessary, the byte order of this value is reversed from the typical
  /// byte order of this integer type. On a little-endian platform, for any
  /// integer `x`, `x == x.littleEndian`.
  var littleEndian: Self { get }

  /// A representation of this integer with the byte order swapped.
  var byteSwapped: Self { get }

% for x in maskingShifts:
${operatorComment(x.operator, False)}
  static func ${x.operator}(_ lhs: Self, _ rhs: Self) -> Self

${assignmentOperatorComment(x.operator, False)}
  static func ${x.operator}=(_ lhs: inout Self, _ rhs: Self)
% end

}

extension FixedWidthInteger {
  /// The empty bitset.
  ///
  /// The `allZeros` static property is the [identity element][] for bitwise OR
  /// and XOR operations and the [fixed point][] for bitwise AND operations.
  /// For example:
  ///
  ///     let x: UInt8 = 5        // 0b00000101
  ///
  ///     // Identity
  ///     x | .allZeros           // 0b00000101
  ///     x ^ .allZeros           // 0b00000101
  ///
  ///     // Fixed point
  ///     x & .allZeros           // 0b00000000
  ///
  /// [identity element]:http://en.wikipedia.org/wiki/Identity_element
  /// [fixed point]:http://en.wikipedia.org/wiki/Fixed_point_(mathematics)
  @available(swift, deprecated: 3.1, obsoleted: 4.0, message: "Use 0")
  public static var allZeros: Self { return 0 }

  @_inlineable
  public var bitWidth: Int { return Self.bitWidth }

  public init(littleEndian value: Self) {
#if _endian(little)
    self = value
#else
    self = value.byteSwapped
#endif
  }
  
  public init(bigEndian value: Self) {
#if _endian(big)
    self = value
#else
    self = value.byteSwapped
#endif
  }
  
  public var littleEndian: Self {
#if _endian(little)
    return self
#else
    return byteSwapped
#endif
  }
  
  public var bigEndian: Self {
#if _endian(big)
    return self
#else
    return byteSwapped
#endif
  }
  
  % for x in maskingShifts:
  
  // Homogeneous masking shift
${operatorComment(x.operator, False)}
  @_transparent
  public static func ${x.operator} (lhs: Self, rhs: Self) -> Self {
    var lhs = lhs
    lhs ${x.operator}= rhs
    return lhs
  }


  // Heterogeneous masking shift
${operatorComment(x.operator, False)}
  public static func ${x.operator} <
    Other : BinaryInteger
  >(lhs: Self, rhs: Other) -> Self {
    return lhs ${x.operator} Self(extendingOrTruncating: rhs)
  }

  // Heterogeneous masking shift assignment
${assignmentOperatorComment(x.operator, False)}
  @_transparent
  public static func ${x.operator}= <
    Other : BinaryInteger
  >(lhs: inout Self, rhs: Other) {
    lhs = lhs ${x.operator} rhs
  }

  % end
}

//===----------------------------------------------------------------------===//
//===--- Operators on FixedWidthInteger -----------------------------------===//
//===----------------------------------------------------------------------===//

extension FixedWidthInteger {
  @_transparent
  public static prefix func ~ (x: Self) -> Self {
    return 0 &- x &- 1
  }

  % for x in maskingShifts:

//===----------------------------------------------------------------------===//
//=== "Smart ${x.description}", supporting overshifts and negative shifts -===//
//===----------------------------------------------------------------------===//

${operatorComment(x.nonMaskingOperator, True)}
  @_transparent
  public static func ${x.nonMaskingOperator} <
    Other : BinaryInteger
  >(lhs: Self, rhs: Other) -> Self {
    var lhs = lhs
    ${x.helper}Generic(&lhs, rhs)
    return lhs
  }

  @_transparent
  public static func ${x.nonMaskingOperator}= <
    Other : BinaryInteger
  >(lhs: inout Self, rhs: Other) {
    ${x.helper}Generic(&lhs, rhs)
  }

  @_transparent
  public static func ${x.helper}Generic <
    Other : BinaryInteger
  >(_ lhs: inout Self, _ rhs: Other) {
    let shift = rhs < -Self.bitWidth ? -Self.bitWidth
                : rhs > Self.bitWidth ? Self.bitWidth
                : Int(rhs)
    lhs = ${x.helper}(lhs, shift)
  }

%   reversedOperator = x.operator.translate(maketrans('<>', '><'))
%   isRightShift = '>' in x.operator
  @inline(__always)
  public static func ${x.helper}(_ lhs: Self, _ rhs: Int) -> Self {
    let overshiftR = Self.isSigned ? lhs &>> (Self.bitWidth - 1) : 0
    let overshiftL: Self = 0
    if _fastPath(rhs >= 0) {
      if _fastPath(rhs < Self.bitWidth) {
        return lhs ${x.operator} Self(truncatingIfNeeded: rhs)
      }
      return overshift${'LR'[isRightShift]}
    }

    if _slowPath(rhs <= -Self.bitWidth) {
      return overshift${'RL'[isRightShift]}
    }
    return lhs ${reversedOperator} -rhs
  }

% end # maskingShifts
}

extension FixedWidthInteger {
  @_semantics("optimize.sil.specialize.generic.partial.never")
  public init<Other: BinaryInteger>(clamping source: Other) {
    if _slowPath(source < Self.min) {
      self = Self.min
    }
    else if _slowPath(source > Self.max) {
      self = Self.max
    }
    else { self = Self(truncatingIfNeeded: source) }
  }

% for x in binaryArithmetic['Numeric'] + binaryArithmetic["BinaryInteger"][:1]:
%   callLabel = x.firstArg + ': ' if not x.firstArg == '_' else ''
// FIXME(integers): pending optimizer work on handling the case where the
// boolean value is wrapped into a two-case enum and then immediately
// unwrapped. <rdar://problem/29004429>
// Uncomment this block and remove the corresponding one from the concrete
// types once the optimizer is ready.
#if false
${assignmentOperatorComment(x.operator, True)}
  @_transparent
  public static func ${x.operator}=(_ lhs: inout Self, _ rhs: Self) {
    let (result, overflow) = lhs.${x.name}ReportingOverflow(${callLabel}rhs)
    _precondition(!overflow, "Overflow in ${x.operator}=")
    lhs = result
  }
#endif
// end of FIXME(integers)

${unsafeOperationComment(x.operator)}
  @_transparent
  public func unsafe${capitalize(x.name)}(${x.firstArg} other: Self) -> Self {
    let (result, overflow) = self.${x.name}ReportingOverflow(${callLabel}other)

    if overflow {
      if (_isDebugAssertConfiguration()) {
        _preconditionFailure("overflow in unsafe${capitalize(x.name)}")
      }
      else {
        Builtin.conditionallyUnreachable()
      }
    }
    return result
  }
% end

  @inline(__always)
  public init<T : BinaryInteger>(truncatingIfNeeded source: T) {
    if Self.bitWidth <= ${word_bits} {
      self = Self.init(_truncatingBits: source._lowWord)
    }
    else {
      let neg = source < (0 as T)
      var result: Self = neg ? ~0 : 0
      var shift: Self = 0
      let width = Self(_truncatingBits: Self.bitWidth._lowWord)
      for word in source.words {
        guard shift < width else { break }
        // masking shift is OK here because we have already ensured
        // that shift < Self.bitWidth. Not masking results in
        // infinite recursion.
        result ^= Self(_truncatingBits: neg ? ~word : word) &<< shift
        shift += ${word_bits}
      }
      self = result
    }
  }

  @_transparent
  public // transparent
  static var _highBitIndex: Self {
    return Self.init(_truncatingBits: UInt(Self.bitWidth._value) &- 1)
  }

% for x in chain(*binaryArithmetic.values()):
%   callLabel = x.firstArg + ': ' if not x.firstArg == '_' else ''
%   if x.kind != '/':
${operatorComment('&' + x.operator, True)}
  @_transparent
  public static func &${x.operator} (lhs: Self, rhs: Self) -> Self {
    return lhs.${x.name}ReportingOverflow(${callLabel}rhs).partialValue
  }
%   end
% end
}

//===----------------------------------------------------------------------===//
//===--- UnsignedInteger --------------------------------------------------===//
//===----------------------------------------------------------------------===//

/// An integer type that can represent only nonnegative values.
public protocol UnsignedInteger : BinaryInteger { }

extension UnsignedInteger {
  /// The magnitude of this value.
  ///
  /// Every unsigned integer is its own magnitude, so for any value `x`,
  /// `x == x.magnitude`.
  ///
  /// The global `abs(_:)` function provides more familiar syntax when you need
  /// to find an absolute value. In addition, because `abs(_:)` always returns
  /// a value of the same type, even in a generic context, using the function
  /// instead of the `magnitude` property is encouraged.
  @_transparent
  public var magnitude: Self { return self }

  /// A Boolean value indicating whether this type is a signed integer type.
  ///
  /// This property is always `false` for unsigned integer types.
  @_transparent
  public static var isSigned: Bool { return false }

  /// A textual representation of this value.
  public var description: String {
    if self.bitWidth <= ${word_bits} {
      return _uint64ToString(UInt64(truncatingIfNeeded: self))
    }
    if self == (0 as Self) {
      return "0"
    }
    return renderNonZeroDescription()
  }

  // FIXME(integers): perhaps a faster implementation is possible
  @_transparent
  internal func renderNonZeroDescription() -> String {
    let ascii0 = 48
    var buf: [Unicode.Scalar] = []

    var x = self
    repeat {
      let r = x % 10
      x /= 10
      buf.append(
        Unicode.Scalar(
          ascii0 + Int(UInt(truncatingIfNeeded: r)._value))!)
    }
    while x != (0 as Self)
    return String(buf.reversed().lazy.map { Character($0) })
  }
}

extension UnsignedInteger where Self : FixedWidthInteger {
  @_semantics("optimize.sil.specialize.generic.partial.never")
  @inline(__always)
  public init<T : BinaryInteger>(_ source: T) {
    // This check is potentially removable by the optimizer
    if T.isSigned {
      _precondition(source >= (0 as T), "Negative value is not representable")
    }
    // This check is potentially removable by the optimizer
    if source.bitWidth >= Self.bitWidth {
      _precondition(source <= Self.max,
        "Not enough bits to represent a signed value")
    }
    self.init(truncatingIfNeeded: source)
  }

  @_semantics("optimize.sil.specialize.generic.partial.never")
  @inline(__always)
  public init?<T : BinaryInteger>(exactly source: T) {
    // This check is potentially removable by the optimizer
    if T.isSigned && source < (0 as T) {
      return nil
    }
    // The width check can be eliminated by the optimizer
    if source.bitWidth >= Self.bitWidth &&
       source > Self.max {
      return nil
    }
    self.init(truncatingIfNeeded: source)
  }

  /// The maximum representable integer in this type.
  ///
  /// For unsigned integer types, this value is `(2 ** bitWidth) - 1`, where
  /// `**` is exponentiation.
  @_transparent
  public static var max: Self {
    return ~0
  }

  /// The minimum representable integer in this type.
  ///
  /// For unsigned integer types, this value is always `0`.
  @_transparent
  public static var min: Self {
    return 0
  }
}


//===----------------------------------------------------------------------===//
//===--- SignedInteger ----------------------------------------------------===//
//===----------------------------------------------------------------------===//

/// An integer type that can represent both positive and negative values.
public protocol SignedInteger : BinaryInteger, SignedNumeric {
  // These requirements are for the source code compatibility with Swift 3
  static func _maskingAdd(_ lhs: Self, _ rhs: Self) -> Self
  static func _maskingSubtract(_ lhs: Self, _ rhs: Self) -> Self
}

extension SignedInteger {
  /// A textual representation of this value.
  public var description: String {
    if self.bitWidth <= ${word_bits} {
      return _int64ToString(Int64(truncatingIfNeeded: self))
    }

    let base = magnitude.description
    return self < (0 as Self) ? "-" + base : base
  }

  /// A Boolean value indicating whether this type is a signed integer type.
  ///
  /// This property is always `true` for signed integer types.
  @_transparent
  public static var isSigned: Bool { return true }
}

extension SignedInteger where Self : FixedWidthInteger {
  @_semantics("optimize.sil.specialize.generic.partial.never")
  @inline(__always)
  public init<T : BinaryInteger>(_ source: T) {
    // This check is potentially removable by the optimizer
    if T.isSigned && source.bitWidth > Self.bitWidth {
      _precondition(source >= Self.min,
        "Not enough bits to represent a signed value")
    }
    // This check is potentially removable by the optimizer
    if (source.bitWidth > Self.bitWidth) ||
       (source.bitWidth == Self.bitWidth && !T.isSigned) {
      _precondition(source <= Self.max,
        "Not enough bits to represent a signed value")
    }
    self.init(truncatingIfNeeded: source)
  }

  @_semantics("optimize.sil.specialize.generic.partial.never")
  @inline(__always)
  public init?<T : BinaryInteger>(exactly source: T) {
    // This check is potentially removable by the optimizer
    if T.isSigned && source.bitWidth > Self.bitWidth && source < Self.min {
      return nil
    }
    // The width check can be eliminated by the optimizer
    if (source.bitWidth > Self.bitWidth ||
        (source.bitWidth == Self.bitWidth && !T.isSigned)) &&
       source > Self.max {
      return nil
    }
    self.init(truncatingIfNeeded: source)
  }

  /// The maximum representable integer in this type.
  ///
  /// For signed integer types, this value is `(2 ** (bitWidth - 1)) - 1`,
  /// where `**` is exponentiation.
  @_transparent
  public static var max: Self {
    return ~min
  }

  /// The minimum representable integer in this type.
  ///
  /// For signed integer types, this value is `-(2 ** (bitWidth - 1))`, where
  /// `**` is exponentiation.
  @_transparent
  public static var min: Self {
    return (-1 as Self) &<< Self._highBitIndex
  }
}


//===----------------------------------------------------------------------===//
//===--- Concrete FixedWidthIntegers --------------------------------------===//
//===----------------------------------------------------------------------===//

% for self_type in all_integer_types(word_bits):
%   bits = self_type.bits
%   signed = self_type.is_signed
%   BuiltinName = self_type.builtin_name
%   Self = self_type.stdlib_name
%   OtherSelf = self_type.get_opposite_signedness().stdlib_name
%   Unsigned = 'Signed' if signed else 'Unsigned'
%   u = 's' if signed else 'u'
%   U = 'U' if signed else ''
%   z = 's' if signed else 'z'

%   Article = 'An' if bits == 8 else 'A'
%   if bits == word_bits:
/// ${'A ' if signed else 'An un'}signed integer value type.
///
/// On 32-bit platforms, `${Self}` is the same size as `${Self}32`, and
/// on 64-bit platforms, `${Self}` is the same size as `${Self}64`.
%   else:
/// ${Article} ${bits}-bit ${'' if signed else 'un'}signed integer value
/// type.
%   end
@_fixed_layout
public struct ${Self}
  : FixedWidthInteger, ${Unsigned}Integer,
    _ExpressibleByBuiltinIntegerLiteral {

  @_transparent
  public init(_builtinIntegerLiteral x: _MaxBuiltinIntegerType) {
    _value = Builtin.s_to_${u}_checked_trunc_${IntLiteral}_${BuiltinName}(x).0
  }

  /// Creates a new instance with the same memory representation as the given
  /// value.
  ///
  /// This initializer does not perform any range or overflow checking. The the
  /// resulting instance may not have the same numeric value as
  /// `bitPattern`---it is only guaranteed to use the same pattern of bits in
  /// its binary representation.
  ///
  /// - Parameter x: A value to use as the source of the new instance's binary
  ///   representation.
  @_transparent
  public init(bitPattern x: ${OtherSelf}) {
    _value = x._value
  }

%   if Self in ['Int32', 'Int64']:
%     Floating = {32 : 'Float', 64 : 'Double'}[bits]
  @available(*, unavailable,
    message: "Please use ${Self}(bitPattern: ${OtherSelf}) in combination with ${Floating}.bitPattern property.")
  public init(bitPattern x: ${Floating}) {
    Builtin.unreachable()
  }
%   end

%   for (FloatType, FloatBits) in [
%     ('Float', 32), ('Double', 64), ('Float80', 80)]:
%     (lower, upper) = getFtoIBounds(floatBits=FloatBits, intBits=int(bits), signed=signed)

%     if FloatType == 'Float80':
#if !os(Windows) && (arch(i386) || arch(x86_64))
%     end

  @_transparent
  public init(_ source: ${FloatType}) {
    _precondition(source.isFinite,
      "${FloatType} value cannot be converted to ${Self} because it is either infinite or NaN")
    _precondition(source > ${str(lower)}.0,
      "${FloatType} value cannot be converted to ${Self} because the result would be less than ${Self}.min")
    _precondition(source < ${str(upper)}.0,
      "${FloatType} value cannot be converted to ${Self} because the result would be greater than ${Self}.max")
    self._value = Builtin.fpto${u}i_FPIEEE${FloatBits}_${BuiltinName}(source._value)
  }

  @_transparent
  public init?(exactly source: ${FloatType}) {
    self._value = Builtin.fpto${u}i_FPIEEE${FloatBits}_${BuiltinName}(source._value)
    if ${FloatType}(self) != source {
      return nil
    }
  }

%     if FloatType == 'Float80':
#endif
%     end

%   end

  @_transparent
  public static func == (lhs: ${Self}, rhs: ${Self}) -> Bool {
    return Bool(Builtin.cmp_eq_Int${bits}(lhs._value, rhs._value))
  }

  @_transparent
  public static func < (lhs: ${Self}, rhs: ${Self}) -> Bool {
    return Bool(Builtin.cmp_${u}lt_Int${bits}(lhs._value, rhs._value))
  }

// FIXME(integers): pending optimizer work on handling the case where the
// boolean value is wrapped into a two-case enum and then immediately
// unwrapped. <rdar://problem/29004429>
// See corresponding definitions in the FixedWidthInteger extension.
%       for x in binaryArithmetic['Numeric'] + binaryArithmetic["BinaryInteger"][:1]:
  @_transparent
  public static func ${x.operator}=(_ lhs: inout ${Self}, _ rhs: ${Self}) {
%   if x.kind == '/':
    // No LLVM primitives for checking overflow of division
    // operations, so we check manually.
    if _slowPath(rhs == (0 as ${Self})) {
      _preconditionFailure("Remainder of or division by zero")
    }
%     if signed:
    if _slowPath(
      ${'lhs == %s.min && rhs == (-1 as %s)' % (Self, Self)}
    ) {
      _preconditionFailure("Overflow in remainder of or division")
    }
%     end
    let (result, overflow) =
      (Builtin.${u}${x.llvmName}_Int${bits}(lhs._value, rhs._value),
      false._value)
%   else:
    let (result, overflow) =
      Builtin.${u}${x.llvmName}_with_overflow_Int${bits}(
        lhs._value, rhs._value, true._value)
%   end
    Builtin.condfail(overflow)
    lhs = ${Self}(result)
  }
%       end
// end of FIXME(integers)

%       for x in chain(*binaryArithmetic.values()):

  @_transparent
  public func ${x.name}ReportingOverflow(
    ${x.firstArg} other: ${Self}
  ) -> (partialValue: ${Self}, overflow: Bool) {

%         if x.kind == '/':
    // No LLVM primitives for checking overflow of division
    // operations, so we check manually.
    if _slowPath(
      other == (0 as ${Self})
      ${'|| self == %s.min && other == (-1 as %s)' % (Self, Self) if signed else ''}
    ) {
      return (partialValue: self, overflow: true)
    }

    let (newStorage, overflow) = (
      Builtin.${u}${x.llvmName}_Int${bits}(self._value, other._value),
      false._value)

%         else:

    let (newStorage, overflow)
    = Builtin.${u}${x.llvmName}_with_overflow_Int${bits}(
      self._value, other._value, false._value)
%         end

    return (
      partialValue: ${Self}(newStorage),
      overflow: Bool(overflow))
  }
%       end

  @_transparent
  public static func %=(_ lhs: inout ${Self}, _ rhs: ${Self}) {
    // No LLVM primitives for checking overflow of division
    // operations, so we check manually.
    if _slowPath(rhs == (0 as ${Self})) {
      _preconditionFailure("Remainder of division by zero")
    }
%     if signed:
    if _slowPath(
      ${'lhs == %s.min && rhs == (-1 as %s)' % (Self, Self)}
    ) {
      _preconditionFailure("Overflow in remainder of division")
    }
%     end

    let (newStorage, _) = (
      Builtin.${u}rem_Int${bits}(lhs._value, rhs._value),
      false._value)
    lhs = ${Self}(newStorage)
  }

  @_transparent
  public init(_ _value: Builtin.Int${bits}) {
    self._value = _value
  }

  // FIXME(integers): in order to remove this, the simd.swift.gyb should be
  // updated
  @_transparent
  public init(_bits: Builtin.Int${bits}) {
    self._value = _bits
  }

% for x in binaryBitwise:
  @_transparent
  public static func ${x.operator}=(_ lhs: inout ${Self}, _ rhs: ${Self}) {
    lhs = ${Self}(Builtin.${x.llvmName}_Int${bits}(lhs._value, rhs._value))
  }
% end

% for x in maskingShifts:

${assignmentOperatorComment(x.operator, True)}
  @_transparent
  public static func ${x.operator}=(_ lhs: inout ${Self}, _ rhs: ${Self}) {
    let rhs_ = rhs & ${bits - 1}
    lhs = ${Self}(
      Builtin.${x.llvmName(signed)}_Int${bits}(lhs._value, rhs_._value))
  }

% end

  @_transparent
  public static var bitWidth : Int { return ${bits} }

  @_transparent
  public var leadingZeroBitCount: Int {
    return Int(
      ${Self}(
        Builtin.int_ctlz_Int${bits}(self._value, false._value)
      )._lowWord._value)
  }

  @_transparent
  public var trailingZeroBitCount: Int {
    return Int(
      ${Self}(
        Builtin.int_cttz_Int${bits}(self._value, false._value)
      )._lowWord._value)
  }

  @_transparent
  public var nonzeroBitCount: Int {
    return Int(
      ${Self}(
        Builtin.int_ctpop_Int${bits}(self._value)
      )._lowWord._value)
  }

  // FIXME should be RandomAccessCollection
  public struct Words : BidirectionalCollection {
    public typealias Indices = CountableRange<Int>
    public typealias SubSequence = BidirectionalSlice<${Self}.Words>

    var _value: ${Self}

    public init(_ value: ${Self}) {
      self._value = value
    }

    public var count: Int {
      return (${bits} + ${word_bits} - 1) / ${word_bits}
    }

    public var startIndex: Int { return 0 }

    public var endIndex: Int { return count }

    public var indices: Indices { return startIndex ..< endIndex }

    @_transparent
    public func index(after i: Int) -> Int { return i + 1 }

    @_transparent
    public func index(before i: Int) -> Int { return i - 1 }

    public subscript(position: Int) -> UInt {
      get {
        _precondition(position >= 0, "Negative word index")
        _precondition(position < endIndex, "Word index out of range")
        let shift = UInt(position._value) &* ${word_bits}
        _sanityCheck(shift < UInt(_value.bitWidth._value))
        return (_value &>> ${Self}(_truncatingBits: shift))._lowWord
      }
    }
  }

  @_transparent
  public var words: Words {
    return Words(self)
  }

  @_transparent
  public // transparent
  var _lowWord: UInt {
    % truncOrExt = z + 'ext' if bits <= word_bits else 'trunc'
    return UInt(
      Builtin.${truncOrExt}OrBitCast_Int${bits}_Int${word_bits}(_value)
    )
  }

  @_transparent
  public // transparent
  init(_truncatingBits bits: UInt) {
    % truncOrExt = 'zext' if bits > word_bits else 'trunc'
    self.init(
      Builtin.${truncOrExt}OrBitCast_Int${word_bits}_Int${bits}(bits._value))
  }

  public typealias Magnitude = ${U}${Self}

% if signed:
  @_transparent
  public var magnitude: U${Self} {
    let base = U${Self}(_value)
    return self < (0 as ${Self}) ? ~base + 1 : base
  }
% end

%   dbits = bits*2
  // FIXME(integers): tests
  public func multipliedFullWidth(by other: ${Self})
  -> (high: ${Self}, low: ${Self}.Magnitude) {
%   # 128 bit types are not provided by the 32-bit LLVM
%   if word_bits == 32 and bits == 64:
    // FIXME(integers): implement
    fatalError("Operation is not supported")
%   else:
    let lhs_ = Builtin.${z}ext_Int${bits}_Int${dbits}(self._value)
    let rhs_ = Builtin.${z}ext_Int${bits}_Int${dbits}(other._value)

    let res = Builtin.mul_Int${dbits}(lhs_, rhs_)
    let low = ${Self}.Magnitude(Builtin.truncOrBitCast_Int${dbits}_Int${bits}(res))
    let shift = Builtin.zextOrBitCast_Int8_Int${dbits}(UInt8(${bits})._value)
    let shifted = Builtin.ashr_Int${dbits}(res, shift)
    let high = ${Self}(Builtin.truncOrBitCast_Int${dbits}_Int${bits}(shifted))
    return (high: high, low: low)
%   end
  }

  // FIXME(integers): tests
  public func dividingFullWidth(
    _ dividend: (high: ${Self}, low: ${Self}.Magnitude)
  ) -> (quotient: ${Self}, remainder: ${Self}) {
%   # 128 bit types are not provided by the 32-bit LLVM
%   #if word_bits == 32 and bits == 64:
%   if bits == 64:
    let lhs = DoubleWidth<${Self}>(dividend)
    let rhs = DoubleWidth<${Self}>(self)

    let (quotient, remainder) = lhs.quotientAndRemainder(dividingBy: rhs)
    // FIXME(integers): check for high words in quotient and remainder
    return (${Self}(quotient.low), ${Self}(remainder.low))
%   else:
    // FIXME(integers): handle division by zero and overflows
    _precondition(self != 0, "Division by zero")
    let lhsHigh = Builtin.${z}ext_Int${bits}_Int${dbits}(dividend.high._value)
    let shift = Builtin.zextOrBitCast_Int8_Int${dbits}(UInt8(${bits})._value)
    let lhsHighShifted = Builtin.shl_Int${dbits}(lhsHigh, shift)
    let lhsLow = Builtin.zext_Int${bits}_Int${dbits}(dividend.low._value)
    let lhs_ = Builtin.or_Int${dbits}(lhsHighShifted, lhsLow)
    let rhs_ = Builtin.${z}ext_Int${bits}_Int${dbits}(self._value)

    let quotient_ = Builtin.${u}div_Int${dbits}(lhs_, rhs_)
    let remainder_ = Builtin.${u}rem_Int${dbits}(lhs_, rhs_)

    let quotient = ${Self}(
      Builtin.truncOrBitCast_Int${dbits}_Int${bits}(quotient_))
    let remainder = ${Self}(
      Builtin.truncOrBitCast_Int${dbits}_Int${bits}(remainder_))

    return (quotient: quotient, remainder: remainder)
%   end
  }

  /// A representation of this integer with the byte order swapped.
  @_transparent
  public var byteSwapped: ${Self} {
%   if bits <= 8:
    return self
%   else:
    return ${Self}(Builtin.int_bswap_${BuiltinName}(_value))
%   end
  }

  // Implementation details

  public var _value: Builtin.Int${bits}

% if self_type.is_word:
  @_transparent
  public // @testable
  init(_ _v: Builtin.Word) {
% if BuiltinName == 'Int32':
    self._value = Builtin.truncOrBitCast_Word_Int32(_v)
% elif BuiltinName == 'Int64':
    self._value = Builtin.zextOrBitCast_Word_Int64(_v)
% end
  }

  @_transparent
  public // @testable
  var _builtinWordValue: Builtin.Word {
% if BuiltinName == 'Int32':
    return Builtin.zextOrBitCast_Int32_Word(_value)
% elif BuiltinName == 'Int64':
    return Builtin.truncOrBitCast_Int64_Word(_value)
% end
  }
% end

  @available(swift, obsoleted: 4.0, message: "Use initializers instead")
  public func to${U}IntMax() -> ${U}Int64 {
    return numericCast(self)
  }

  @available(swift, obsoleted: 4, message: "Use bitWidth instead.")
  public static var _sizeInBits: ${Self} { return ${bits} }

  @available(swift, obsoleted: 4)
  public static var _sizeInBytes: ${Self} { return ${bits}/8 }

  @inline(__always)
  public func signum() -> ${Self} {
    let isPositive = ${Self}(Builtin.zext_Int1_Int${bits}(
      (self > (0 as ${Self}))._value))
    return isPositive | (self &>> ${bits - 1})
  }
}
%# end of concrete type: ${Self}

extension ${Self} {
  // FIXME(integers): implement me in a less terrible way
  public init<T : BinaryFloatingPoint>(_ source: T) {
%   for (FloatType, FloatBits) in [
%     ('Float', 32), ('Double', 64), ('Float80', 80)]:
%     if FloatType == 'Float80':
#if !os(Windows) && (arch(i386) || arch(x86_64))
%     end
    if source is ${FloatType} {
      self.init(source as! ${FloatType})
      return
    }
%     if FloatType == 'Float80':
#endif
%     end
%   end
    _preconditionFailure("Conversion is not supported")
  }
}


extension ${Self} : Hashable {
  /// The integer's hash value.
  ///
  /// The hash value is not guaranteed to be stable across different
  /// invocations of the same program. Do not persist the hash value across
  /// program runs.
  public var hashValue: Int {
    @inline(__always)
    get {
% if bits <= word_bits and signed:
      // Sign extend the value.
      return Int(self)
% elif bits <= word_bits and not signed:
      // Sign extend the value.
      return Int(${OtherSelf}(bitPattern: self))
% elif bits == word_bits * 2:
      // We have twice as many bits as we need to return.
      return
        Int(truncatingIfNeeded: self) ^
        Int(truncatingIfNeeded: self &>> 32)
% else:
      _Unimplemented()
% end
    }
  }
}


// Create an ambiguity when indexing or slicing
// Range[OfStrideable]<${Self}> outside a generic context.  See
// Range.swift for details.
extension ${Self} {
  public typealias _DisabledRangeIndex = ${Self}
}


% for src_type in all_integer_types(word_bits):
%   srcBits = src_type.bits
%   srcSigned = src_type.is_signed
%   Src = src_type.stdlib_name
%   if should_define_truncating_bit_pattern_init(src_ty=src_type, dst_ty=self_type):
extension ${Self} {
  /// Creates a new instance with the same bitwise representation as the least
  /// significant bits of the given value.
  ///
  /// This initializer performs no range or overflow checking. The resulting
  /// instance may have a different numeric value from `source`.
  ///
  /// - Parameter source: An integer to use as the source of the new value's
  ///   bit pattern.
  @available(swift, obsoleted: 4.0, renamed: "init(truncatingIfNeeded:)")
  @_transparent
  public init(truncatingBitPattern source: ${Src}) {
    let src = source._value
%     if self_type.bits == src_type.bits:
    let dstNotWord = src
%     else:
    let dstNotWord = Builtin.trunc_Int${srcBits}_Int${bits}(src)
%     end
    self._value = dstNotWord
  }
}
%   end
% end


// FIXME(integers): this section here is to help the typechecker,
// as it seems to have problems with a pattern where the nonmutating operation
// is defined on a protocol in terms of a mutating one that is itself defined
// on concrete types.
extension ${Self} {

%   for x in binaryBitwise + maskingShifts + list(chain(*binaryArithmetic.values())):

  @_transparent
  public static func ${x.operator}(_ lhs: ${Self}, _ rhs: ${Self}) -> ${Self} {
    var lhs = lhs
    lhs ${x.operator}= rhs
    return lhs
  }

%   end

%   for op in maskingShifts:

  @available(swift, obsoleted: 4)
  @_transparent
  public static func ${op.nonMaskingOperator}(
    lhs: ${Self}, rhs: ${Self}
  ) -> ${Self} {
    var lhs = lhs
    ${op.helper}Generic(&lhs, rhs)
    return lhs
  }

  @available(swift, obsoleted: 4)
  @_transparent
  public static func ${op.nonMaskingOperator}=(
    lhs: inout ${Self}, rhs: ${Self}
  ) {
    ${op.helper}Generic(&lhs, rhs)
  }

%   end
}


% if signed:
// TODO: Consider removing the underscore.
/// Returns the argument and specifies that the value is not negative.
/// It has only an effect if the argument is a load or call.
@_transparent
public func _assumeNonNegative(_ x: ${Self}) -> ${Self} {
  _sanityCheck(x >= (0 as ${Self}))
  return ${Self}(Builtin.assumeNonNegative_${BuiltinName}(x._value))
}
% end

//===--- end of FIXME(integers) -------------------------------------------===//

% end # end of concrete FixedWidthInteger section


/// Returns the given integer as the equivalent value in a different integer
/// type.
///
/// The `numericCast(_:)` function traps on overflow in `-O` and `-Onone`
/// builds.
///
/// You can use `numericCast(_:)` to convert a value when the destination type
/// can be inferred from the context. In the following example, the
/// `random(in:)` function uses `numericCast(_:)` twice to convert the
/// argument and return value of the `arc4random_uniform(_:)` function to the
/// appropriate type.
///
///     func random(in range: Range<Int>) -> Int {
///         return numericCast(arc4random_uniform(numericCast(range.count)))
///             + range.lowerBound
///     }
///
///     let number = random(in: -10...<10)
///     // number == -3, perhaps
///
/// - Parameter x: The integer to convert, and instance of type `T`.
/// - Returns: The value of `x` converted to type `U`.
@_transparent
public func numericCast<T : BinaryInteger, U : BinaryInteger>(_ x: T) -> U {
  return U(x)
}

// FIXME(integers): switch to using `FixedWidthInteger.unsafeAdding`
internal func _unsafePlus(_ lhs: Int, _ rhs: Int) -> Int {
#if INTERNAL_CHECKS_ENABLED
  return lhs + rhs
#else
  return lhs &+ rhs
#endif
}

// FIXME(integers): switch to using `FixedWidthInteger.unsafeSubtracting`
internal func _unsafeMinus(_ lhs: Int, _ rhs: Int) -> Int {
#if INTERNAL_CHECKS_ENABLED
  return lhs - rhs
#else
  return lhs &- rhs
#endif
}

// Swift 3 compatibility APIs

@available(swift, obsoleted: 4, renamed: "BinaryInteger")
public typealias Integer = BinaryInteger

@available(swift, obsoleted: 4, renamed: "BinaryInteger")
public typealias IntegerArithmetic = BinaryInteger

@available(swift, obsoleted: 4, message: "Please use 'SignedNumeric & Comparable' instead.")
public typealias SignedNumber = SignedNumeric & Comparable

@available(swift, obsoleted: 4, message: "Please use 'SignedNumeric & Comparable' instead.")
public typealias AbsoluteValuable = SignedNumeric & Comparable

@available(swift, obsoleted: 4, renamed: "SignedInteger")
public typealias _SignedInteger = SignedInteger

extension SignedNumeric where Self : Comparable {
  @available(swift, obsoleted: 4, message: "Please use the 'abs(_:)' free function.")
  @_transparent
  public static func abs(_ x: Self) -> Self {
    return Swift.abs(x)
  }
}

@available(swift, obsoleted: 4)
extension BinaryInteger {
  @available(swift, obsoleted: 4)
  public func toIntMax() -> Int64 {
    return Int64(self)
  }
}

extension UnsignedInteger {
  @available(swift, obsoleted: 4)
  public func toUIntMax() -> UInt64 {
    return UInt64(self)
  }
}

// FIXME(integers): These overloads allow expressions like the following in
// Swift 3 compatibility mode:
//    let x = 1 << i32
//    f(i32: x)
// At the same time, since they are obsolete in Swift 4, this will not cause
// `u8 << -1` to fail due to an overflow in an unsigned value.
extension FixedWidthInteger {

%   for op in maskingShifts:

  @available(swift, obsoleted: 4)
  @_transparent
  public static func ${op.nonMaskingOperator}(
    lhs: Self, rhs: Self
  ) -> Self {
    var lhs = lhs
    ${op.helper}Generic(&lhs, rhs)
    return lhs
  }

  @available(swift, obsoleted: 4)
  @_transparent
  public static func ${op.nonMaskingOperator}=(
    lhs: inout Self, rhs: Self
  ) {
    ${op.helper}Generic(&lhs, rhs)
  }

%   end

}

%{
overflowingOps = [
  ('add', 'adding', ''),
  ('subtract', 'subtracting', ''),
  ('multiply', 'multiplied', 'by:'),
  ('divide', 'divided', 'by:'),
  ('remainder', 'remainder', 'dividingBy:'),
]
}%

extension FixedWidthInteger {
% for oldPrefix, newPrefix, argLabel in overflowingOps:
  @available(swift, obsoleted: 4, message: "Use ${newPrefix}ReportingOverflow(${argLabel or '_:'}) instead.")
  @_transparent
  public static func ${oldPrefix}WithOverflow(
    _ lhs: Self, _ rhs: Self
  ) -> (Self, overflow: Bool) {
    let (partialValue, overflow) =
      lhs.${newPrefix}ReportingOverflow(${argLabel} rhs)
    return (partialValue, overflow: overflow)
  }

% end
}

extension BinaryInteger {
% for oldPrefix, newPrefix, argLabel in overflowingOps:
  @available(swift, obsoleted: 3.2,
    message: "Please use FixedWidthInteger protocol as a generic constraint and ${newPrefix}ReportingOverflow(${argLabel or '_:'}) method instead.")
  public static func ${oldPrefix}WithOverflow(
    _ lhs: Self, _ rhs: Self
  ) -> (Self, overflow: Bool) {
    fatalError("Unavailable")
  }
% end
}

// FIXME(integers): Absence of &+ causes ambiguity in the code like the
// following:
//    func f<T : SignedInteger>(_ x: T, _ y: T) {
//      var _  = (x &+ (y - 1)) < x
//    }
//  Compiler output:
//  error: ambiguous reference to member '-'
//    var _  = (x &+ (y - 1)) < x
//                      ^
%   maskingOpsSwift3 = [
%     ('&+', '_maskingAdd', 'adding'),
%     ('&-', '_maskingSubtract', 'subtracting')]
extension SignedInteger {
%   for (op, helper, _) in maskingOpsSwift3:
  public static func ${helper}(_ lhs: Self, _ rhs: Self) -> Self {
    fatalError("Should be overridden in a more specific type")
  }

  @available(swift, obsoleted: 4.0,
      message: "Please use 'FixedWidthInteger' instead of 'SignedInteger' to get '${op}' in generic code.")
  public static func ${op} (lhs: Self, rhs: Self) -> Self {
    return ${helper}(lhs, rhs)
  }
%   end
}

extension SignedInteger where Self : FixedWidthInteger {
%   for (op, helper, action) in maskingOpsSwift3:
  // This overload is supposed to break the ambiguity between the
  // implementations on SignedInteger and FixedWidthInteger
  public static func ${op} (lhs: Self, rhs: Self) -> Self {
    return ${helper}(lhs, rhs)
  }
  @_transparent
  public static func ${helper}(_ lhs: Self, _ rhs: Self) -> Self {
    return lhs.${action}ReportingOverflow(rhs).partialValue
  }
%   end
}<|MERGE_RESOLUTION|>--- conflicted
+++ resolved
@@ -1573,23 +1573,6 @@
 
   % end
 
-<<<<<<< HEAD
-  % for x in maskingShifts:
-
-${operatorComment(x.operator, False)}
-  public static func ${x.operator} <
-    Other : BinaryInteger
-  >(lhs: Self, rhs: Other) -> Self {
-    return lhs ${x.operator} Self(truncatingIfNeeded: rhs)
-  }
-
-${assignmentOperatorComment(x.operator, False)}
-  @_transparent
-  public static func ${x.operator}= <
-    Other : BinaryInteger
-  >(lhs: inout Self, rhs: Other) {
-    lhs = lhs ${x.operator} rhs
-=======
 % for x in maskingShifts:
   // Heterogeneous non-masking shift in terms of shift-assignment
 ${operatorComment(x.nonMaskingOperator, False)}
@@ -1599,7 +1582,6 @@
     var r = lhs
     r ${x.nonMaskingOperator}= rhs
     return r
->>>>>>> 2a18723b
   }
 % end
 
@@ -1860,53 +1842,6 @@
 }
 
 //===----------------------------------------------------------------------===//
-<<<<<<< HEAD
-//===--- BinaryInteger smart shifts ---------------------------------------===//
-//===----------------------------------------------------------------------===//
-// FIXME(integers): uncomment once <rdar://problem/29643515> gets fixed
-#if false
-extension BinaryInteger {
-%   for x in maskingShifts:
-  @_transparent
-  public static func ${x.nonMaskingOperator} <
-    Other : BinaryInteger
-  >(lhs: Self, rhs: Other) -> Self {
-    var lhs = lhs
-    lhs ${x.nonMaskingOperator}= rhs
-    return lhs
-  }
-
-  // It is hard to imagine overshift to the left in an arbitrarily sized
-  // integer, but shifting too far to the right and negative shift cases are
-  // supported.
-%     reversedOperator = x.operator.translate(maketrans('<>', '><'))
-%     isRightShift = '>' in x.operator
-  @_transparent
-  public static func ${x.nonMaskingOperator}= <
-    Other : BinaryInteger
-  >(lhs: inout Self, rhs: Other) {
-    if rhs < (0 as Other) {
-      lhs ${reversedOperator}= (0 - rhs)
-      return
-    }
-%     if isRightShift:
-    let overshift = Self.isSigned
-      ? (lhs < (0 as Self) ? ~(0 as Self) : 0 )
-      : 0
-    if rhs >= lhs.bitWidth {
-      lhs = overshift
-      return
-    }
-%     end
-    lhs ${x.operator}= Self(truncatingIfNeeded: rhs)
-  }
-%   end
-}
-#endif
-
-//===----------------------------------------------------------------------===//
-=======
->>>>>>> 2a18723b
 //===--- FixedWidthInteger ------------------------------------------------===//
 //===----------------------------------------------------------------------===//
 
