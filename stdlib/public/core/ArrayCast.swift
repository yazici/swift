--- conflicted
+++ resolved
@@ -82,14 +82,9 @@
         let bridged: AnyObject? = _bridgeToObjectiveC(value)
         _require(
           bridged != nil, "array element cannot be bridged to Objective-C")
-<<<<<<< HEAD
-        // FIXME: should be an unsafeDowncast, but for <rdar://problem/18638230>
-        p++.initializeMemory(unsafeBitCast(bridged!, TargetElement.self))
-=======
         // FIXME: should be an unsafeDowncast.
-        p.initialize(unsafeBitCast(bridged!, TargetElement.self))
+        p.initializeMemory(unsafeBitCast(bridged!, TargetElement.self))
         p += 1
->>>>>>> e56bc1bf
       }
     }
     return Array(_ArrayBuffer(buf, shiftedToStartIndex: 0))
@@ -168,12 +163,8 @@
       if _slowPath(value == nil) {
         break ElementwiseBridging
       }
-<<<<<<< HEAD
-      p++.initializeMemory(value!)
-=======
-      p.initialize(value!)
+      p.initializeMemory(value!)
       p += 1
->>>>>>> e56bc1bf
     }
     return Array(_ArrayBuffer(buf, shiftedToStartIndex: 0))
   }
