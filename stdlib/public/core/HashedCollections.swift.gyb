--- conflicted
+++ resolved
@@ -3427,11 +3427,7 @@
         }
       }
     }
-<<<<<<< HEAD
-    nativeStorage.length = 0
-=======
-    native.count = 0
->>>>>>> 4aabe880
+    native.length = 0
   }
 
   internal mutating func removeAll(keepingCapacity keepCapacity: Bool) {
